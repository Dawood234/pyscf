--- conflicted
+++ resolved
@@ -93,8 +93,6 @@
         z = numpy.einsum('xii,xii->', pop, pop)
         self.assertAlmostEqual(z, 3.5368940222128247, 6)
 
-<<<<<<< HEAD
-=======
     def test_1orbital(self):
         lmo = boys.Boys(mol, mf.mo_coeff[:,:1]).kernel()
         self.assertTrue(numpy.all(mf.mo_coeff[:,:1] == lmo))
@@ -102,7 +100,6 @@
         lmo = boys.Boys(mol, mf.mo_coeff[:,:0]).kernel()
         self.assertTrue(lmo.size == 0)
 
->>>>>>> 68b286b8
 
 if __name__ == "__main__":
     print("Full Tests for localizer")
