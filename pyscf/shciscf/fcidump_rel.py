--- conflicted
+++ resolved
@@ -54,12 +54,8 @@
     ncore = ncore*2
     nact = nact*2
     mo_coeff = mf.mo_coeff[:,ncore:ncore+nact]
-<<<<<<< HEAD
     mol = mf.mol
-=======
-    mol=mf.mol
 
->>>>>>> e46ed72b
     assert mo_coeff.dtype == numpy.complex
 
     hcore = mf.get_hcore()
