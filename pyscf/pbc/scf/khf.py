--- conflicted
+++ resolved
@@ -40,11 +40,7 @@
 from pyscf.pbc.scf import chkfile  # noqa
 from pyscf.pbc import tools
 from pyscf.pbc import df
-<<<<<<< HEAD
-from pyscf.pbc.scf.rsjk import RangeSeparationJKBuilder
-=======
 from pyscf.pbc.scf.rsjk import RangeSeparatedJKBuilder
->>>>>>> 78cd8586
 from pyscf.pbc.lib.kpts import KPoints
 from pyscf import __config__
 
