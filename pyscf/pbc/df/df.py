--- conflicted
+++ resolved
@@ -239,32 +239,6 @@
         self.auxcell = make_modrho_basis(self.cell, self.auxbasis,
                                          self.exp_to_discard)
 
-<<<<<<< HEAD
-        # Remove duplicated k-points. Duplicated kpts may lead to a buffer
-        # located in incore.wrap_int3c larger than necessary. Integral code
-        # only fills necessary part of the buffer, leaving some space in the
-        # buffer unfilled.
-        uniq_idx = unique(self.kpts)[1]
-        kpts = numpy.asarray(self.kpts)[uniq_idx]
-        if self.kpts_band is None:
-            kband_uniq = numpy.zeros((0,3))
-        else:
-            kband_uniq = [k for k in self.kpts_band if len(member(k, kpts))==0]
-            if len(kband_uniq) == 0:
-                kband_uniq = numpy.zeros((0,3))
-        if j_only is None:
-            j_only = self._j_only
-        if j_only:
-            kall = numpy.vstack([kpts,kband_uniq])
-            kptij_lst = numpy.hstack((kall,kall)).reshape(-1,2,3)
-        else:
-            kptij_lst = [(ki, kpts[j]) for i, ki in enumerate(kpts) for j in range(i+1)]
-            kptij_lst.extend([(ki, kj) for ki in kband_uniq for kj in kpts])
-            kptij_lst.extend([(ki, ki) for ki in kband_uniq])
-            kptij_lst = numpy.asarray(kptij_lst)
-
-=======
->>>>>>> 78cd8586
         if with_j3c:
             if isinstance(self._cderi_to_save, str):
                 cderi = self._cderi_to_save
