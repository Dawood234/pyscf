#!/usr/bin/env python
# Copyright 2014-2018 The PySCF Developers. All Rights Reserved.
#
# Licensed under the Apache License, Version 2.0 (the "License");
# you may not use this file except in compliance with the License.
# You may obtain a copy of the License at
#
#     http://www.apache.org/licenses/LICENSE-2.0
#
# Unless required by applicable law or agreed to in writing, software
# distributed under the License is distributed on an "AS IS" BASIS,
# WITHOUT WARRANTIES OR CONDITIONS OF ANY KIND, either express or implied.
# See the License for the specific language governing permissions and
# limitations under the License.
#
# Authors: James D. McClain
#          Timothy Berkelbach <tim.berkelbach@gmail.com>
#

import time
from functools import reduce
import numpy as np
import h5py

from pyscf import lib
import pyscf.ao2mo
from pyscf.lib import logger
import pyscf.cc
import pyscf.cc.ccsd
from pyscf.pbc import scf
from pyscf.pbc.mp.kmp2 import (get_frozen_mask, get_nocc, get_nmo,
                               padded_mo_coeff, padding_k_idx)
from pyscf.pbc.cc import kintermediates_rhf as imdk
from pyscf.lib.parameters import LOOSE_ZERO_TOL, LARGE_DENOM
from pyscf.lib import linalg_helper
from pyscf.pbc.lib import kpts_helper
from pyscf.pbc.lib.kpts_helper import member, gamma_point
from pyscf import __config__

# einsum = np.einsum
einsum = lib.einsum

# This is restricted (R)CCSD
# Ref: Hirata, et al., J. Chem. Phys. 120, 2581 (2004)

kernel = pyscf.cc.ccsd.kernel


def get_normt_diff(cc, t1, t2, t1new, t2new):
    '''Calculates norm(t1 - t1new) + norm(t2 - t2new).'''
    return np.linalg.norm(t1new - t1) + np.linalg.norm(t2new - t2)


def update_amps(cc, t1, t2, eris):
    time0 = time1 = time.clock(), time.time()
    log = logger.Logger(cc.stdout, cc.verbose)
    nkpts, nocc, nvir = t1.shape
    fock = eris.fock
    mo_e_o = [e[:nocc] for e in eris.mo_energy]
    mo_e_v = [e[nocc:] + cc.level_shift for e in eris.mo_energy]

    # Get location of padded elements in occupied and virtual space
    nonzero_opadding, nonzero_vpadding = padding_k_idx(cc, kind="split")

    fov = fock[:, :nocc, nocc:]
    foo = fock[:, :nocc, :nocc]
    fvv = fock[:, nocc:, nocc:]

    kconserv = cc.khelper.kconserv

    Foo = imdk.cc_Foo(t1, t2, eris, kconserv)
    Fvv = imdk.cc_Fvv(t1, t2, eris, kconserv)
    Fov = imdk.cc_Fov(t1, t2, eris, kconserv)
    Loo = imdk.Loo(t1, t2, eris, kconserv)
    Lvv = imdk.Lvv(t1, t2, eris, kconserv)

    # Move energy terms to the other side
    for k in range(nkpts):
        Foo[k][np.diag_indices(nocc)] -= mo_e_o[k]
        Fvv[k][np.diag_indices(nvir)] -= mo_e_v[k]
        Loo[k][np.diag_indices(nocc)] -= mo_e_o[k]
        Lvv[k][np.diag_indices(nvir)] -= mo_e_v[k]
    time1 = log.timer_debug1('intermediates', *time1)

    # T1 equation
    t1new = np.array(fov).astype(t1.dtype).conj()

    for ka in range(nkpts):
        ki = ka
        # kc == ki; kk == ka
        t1new[ka] += -2. * einsum('kc,ka,ic->ia', fov[ki], t1[ka], t1[ki])
        t1new[ka] += einsum('ac,ic->ia', Fvv[ka], t1[ki])
        t1new[ka] += -einsum('ki,ka->ia', Foo[ki], t1[ka])

        tau_term = np.empty((nkpts, nocc, nocc, nvir, nvir), dtype=t1.dtype)
        for kk in range(nkpts):
            tau_term[kk] = 2 * t2[kk, ki, kk] - t2[ki, kk, kk].transpose(1, 0, 2, 3)
        tau_term[ka] += einsum('ic,ka->kica', t1[ki], t1[ka])

        for kk in range(nkpts):
            kc = kk
            t1new[ka] += einsum('kc,kica->ia', Fov[kc], tau_term[kk])

            t1new[ka] += einsum('akic,kc->ia', 2 * eris.voov[ka, kk, ki], t1[kc])
            t1new[ka] += einsum('kaic,kc->ia', -eris.ovov[kk, ka, ki], t1[kc])

            for kc in range(nkpts):
                kd = kconserv[ka, kc, kk]

                Svovv = 2 * eris.vovv[ka, kk, kc] - eris.vovv[ka, kk, kd].transpose(0, 1, 3, 2)
                tau_term_1 = t2[ki, kk, kc].copy()
                if ki == kc and kk == kd:
                    tau_term_1 += einsum('ic,kd->ikcd', t1[ki], t1[kk])
                t1new[ka] += einsum('akcd,ikcd->ia', Svovv, tau_term_1)

                # kk - ki + kl = kc
                #  => kl = ki - kk + kc
                kl = kconserv[ki, kk, kc]
                Sooov = 2 * eris.ooov[kk, kl, ki] - eris.ooov[kl, kk, ki].transpose(1, 0, 2, 3)
                tau_term_1 = t2[kk, kl, ka].copy()
                if kk == ka and kl == kc:
                    tau_term_1 += einsum('ka,lc->klac', t1[ka], t1[kc])
                t1new[ka] += -einsum('klic,klac->ia', Sooov, tau_term_1)
    time1 = log.timer_debug1('t1', *time1)

    # T2 equation
    t2new = np.empty_like(t2)
    for ki, kj, ka in kpts_helper.loop_kkk(nkpts):
        t2new[ki, kj, ka] = eris.oovv[ki, kj, ka].conj()

    mem_now = lib.current_memory()[0]
    if (nocc ** 4 * nkpts ** 3) * 16 / 1e6 + mem_now < cc.max_memory * .9:
        Woooo = imdk.cc_Woooo(t1, t2, eris, kconserv)
    else:
        fimd = lib.H5TmpFile()
        Woooo = fimd.create_dataset('oooo', (nkpts, nkpts, nkpts, nocc, nocc, nocc, nocc), t1.dtype.char)
        Woooo = imdk.cc_Woooo(t1, t2, eris, kconserv, Woooo)

    for ki, kj, ka in kpts_helper.loop_kkk(nkpts):
        # Chemist's notation for momentum conserving t2(ki,kj,ka,kb)
        kb = kconserv[ki, ka, kj]

        t2new_tmp = np.zeros((nocc, nocc, nvir, nvir), dtype=t2.dtype)
        for kl in range(nkpts):
            kk = kconserv[kj, kl, ki]
            tau_term = t2[kk, kl, ka].copy()
            if kl == kb and kk == ka:
                tau_term += einsum('ic,jd->ijcd', t1[ka], t1[kb])
            t2new_tmp += 0.5 * einsum('klij,klab->ijab', Woooo[kk, kl, ki], tau_term)
        t2new[ki, kj, ka] += t2new_tmp
        t2new[kj, ki, kb] += t2new_tmp.transpose(1, 0, 3, 2)
    Woooo = None
    fimd = None
    time1 = log.timer_debug1('t2 oooo', *time1)

    # einsum('abcd,ijcd->ijab', Wvvvv, tau)
    add_vvvv_(cc, t2new, t1, t2, eris)
    time1 = log.timer_debug1('t2 vvvv', *time1)

    for ki, kj, ka in kpts_helper.loop_kkk(nkpts):
        kb = kconserv[ki, ka, kj]

        t2new_tmp = einsum('ac,ijcb->ijab', Lvv[ka], t2[ki, kj, ka])
        t2new_tmp += einsum('ki,kjab->ijab', -Loo[ki], t2[ki, kj, ka])

        kc = kconserv[ka, ki, kb]
        tmp2 = np.asarray(eris.vovv[kc, ki, kb]).transpose(3, 2, 1, 0).conj() \
               - einsum('kbic,ka->abic', eris.ovov[ka, kb, ki], t1[ka])
        t2new_tmp += einsum('abic,jc->ijab', tmp2, t1[kj])

        kk = kconserv[ki, ka, kj]
        tmp2 = np.asarray(eris.ooov[kj, ki, kk]).transpose(3, 2, 1, 0).conj() \
               + einsum('akic,jc->akij', eris.voov[ka, kk, ki], t1[kj])
        t2new_tmp -= einsum('akij,kb->ijab', tmp2, t1[kb])
        t2new[ki, kj, ka] += t2new_tmp
        t2new[kj, ki, kb] += t2new_tmp.transpose(1, 0, 3, 2)

    mem_now = lib.current_memory()[0]
    if (nocc ** 2 * nvir ** 2 * nkpts ** 3) * 16 / 1e6 * 2 + mem_now < cc.max_memory * .9:
        Wvoov = imdk.cc_Wvoov(t1, t2, eris, kconserv)
        Wvovo = imdk.cc_Wvovo(t1, t2, eris, kconserv)
    else:
        fimd = lib.H5TmpFile()
        Wvoov = fimd.create_dataset('voov', (nkpts, nkpts, nkpts, nvir, nocc, nocc, nvir), t1.dtype.char)
        Wvovo = fimd.create_dataset('vovo', (nkpts, nkpts, nkpts, nvir, nocc, nvir, nocc), t1.dtype.char)
        Wvoov = imdk.cc_Wvoov(t1, t2, eris, kconserv, Wvoov)
        Wvovo = imdk.cc_Wvovo(t1, t2, eris, kconserv, Wvovo)

    for ki, kj, ka in kpts_helper.loop_kkk(nkpts):
        kb = kconserv[ki, ka, kj]
        t2new_tmp = np.zeros((nocc, nocc, nvir, nvir), dtype=t2.dtype)
        for kk in range(nkpts):
            kc = kconserv[ka, ki, kk]
            tmp_voov = 2. * Wvoov[ka, kk, ki] - Wvovo[ka, kk, kc].transpose(0, 1, 3, 2)
            t2new_tmp += einsum('akic,kjcb->ijab', tmp_voov, t2[kk, kj, kc])

            kc = kconserv[ka, ki, kk]
            t2new_tmp -= einsum('akic,kjbc->ijab', Wvoov[ka, kk, ki], t2[kk, kj, kb])

            kc = kconserv[kk, ka, kj]
            t2new_tmp -= einsum('bkci,kjac->ijab', Wvovo[kb, kk, kc], t2[kk, kj, ka])

        t2new[ki, kj, ka] += t2new_tmp
        t2new[kj, ki, kb] += t2new_tmp.transpose(1, 0, 3, 2)
    Wvoov = Wvovo = None
    fimd = None
    time1 = log.timer_debug1('t2 voov', *time1)

    for ki in range(nkpts):
        ka = ki
        # Remove zero/padded elements from denominator
        eia = LARGE_DENOM * np.ones((nocc, nvir), dtype=eris.mo_energy[0].dtype)
        n0_ovp_ia = np.ix_(nonzero_opadding[ki], nonzero_vpadding[ka])
        eia[n0_ovp_ia] = (mo_e_o[ki][:,None] - mo_e_v[ka])[n0_ovp_ia]
        t1new[ki] /= eia

    for ki, kj, ka in kpts_helper.loop_kkk(nkpts):
        kb = kconserv[ki, ka, kj]
        # For LARGE_DENOM, see t1new update above
        eia = LARGE_DENOM * np.ones((nocc, nvir), dtype=eris.mo_energy[0].dtype)
        n0_ovp_ia = np.ix_(nonzero_opadding[ki], nonzero_vpadding[ka])
        eia[n0_ovp_ia] = (mo_e_o[ki][:,None] - mo_e_v[ka])[n0_ovp_ia]

        ejb = LARGE_DENOM * np.ones((nocc, nvir), dtype=eris.mo_energy[0].dtype)
        n0_ovp_jb = np.ix_(nonzero_opadding[kj], nonzero_vpadding[kb])
        ejb[n0_ovp_jb] = (mo_e_o[kj][:,None] - mo_e_v[kb])[n0_ovp_jb]
        eijab = eia[:, None, :, None] + ejb[:, None, :]

        t2new[ki, kj, ka] /= eijab

    time0 = log.timer_debug1('update t1 t2', *time0)

    return t1new, t2new


# TODO: pull these 3 methods to pyscf.util and make tests
def describe_nested(data):
    """
    Retrieves the description of a nested array structure.
    Args:
        data (iterable): a nested structure to describe;

    Returns:
        - A nested structure where numpy arrays are replaced by their shapes;
        - The overall number of scalar elements;
        - The common data type;
    """
    if isinstance(data, np.ndarray):
        return data.shape, data.size, data.dtype
    elif isinstance(data, (list, tuple)):
        total_size = 0
        struct = []
        dtype = None
        for i in data:
            i_struct, i_size, i_dtype = describe_nested(i)
            struct.append(i_struct)
            total_size += i_size
            if dtype is not None and i_dtype is not None and i_dtype != dtype:
                raise ValueError("Several different numpy dtypes encountered: %s and %s" %
                                 (str(dtype), str(i_dtype)))
            dtype = i_dtype
        return struct, total_size, dtype
    else:
        raise ValueError("Unknown object to describe: %s" % str(data))


def nested_to_vector(data, destination=None, offset=0):
    """
    Puts any nested iterable into a vector.
    Args:
        data (Iterable): a nested structure of numpy arrays;
        destination (array): array to store the data to;
        offset (int): array offset;

    Returns:
        If destination is not specified, returns a vectorized data and the original nested structure to restore the data
        into its original form. Otherwise returns a new offset.
    """
    if destination is None:
        struct, total_size, dtype = describe_nested(data)
        destination = np.empty(total_size, dtype=dtype)
        rtn = True
    else:
        rtn = False

    if isinstance(data, np.ndarray):
        destination[offset:offset + data.size] = data.ravel()
        offset += data.size
    elif isinstance(data, (list, tuple)):
        for i in data:
            offset = nested_to_vector(i, destination, offset)
    else:
        raise ValueError("Unknown object to vectorize: %s" % str(data))

    if rtn:
        return destination, struct
    else:
        return offset


def vector_to_nested(vector, struct, copy=True, ensure_size_matches=True):
    """
    Retrieves the original nested structure from the vector.
    Args:
        vector (array): a vector to decompose;
        struct (Iterable): a nested structure with arrays' shapes;
        copy (bool): whether to copy arrays;
        ensure_size_matches (bool): if True, ensures all elements from the vector are used;

    Returns:
        A nested structure with numpy arrays and, if `ensure_size_matches=False`, the number of vector elements used.
    """
    if len(vector.shape) != 1:
        raise ValueError("Only vectors accepted, got: %s" % repr(vector.shape))

    if isinstance(struct, tuple):
        expected_size = np.prod(struct)
        if ensure_size_matches:
            if vector.size != expected_size:
                raise ValueError("Structure size mismatch: expected %s = %d, found %d" %
                                 (repr(struct), expected_size, vector.size,))
        if len(vector) < expected_size:
            raise ValueError("Additional %d = (%d = %s) - %d vector elements are required" %
                             (expected_size - len(vector), expected_size,
                              repr(struct), len(vector),))
        a = vector[:expected_size].reshape(struct)
        if copy:
            a = a.copy()

        if ensure_size_matches:
            return a
        else:
            return a, expected_size

    elif isinstance(struct, list):
        offset = 0
        result = []
        for i in struct:
            nested, size = vector_to_nested(vector[offset:], i, copy=copy, ensure_size_matches=False)
            offset += size
            result.append(nested)

        if ensure_size_matches:
            if vector.size != offset:
                raise ValueError("%d additional elements found" % (vector.size - offset))
            return result
        else:
            return result, offset

    else:
        raise ValueError("Unknown object to compose: %s" % (str(struct)))


def energy(cc, t1, t2, eris):
    nkpts, nocc, nvir = t1.shape
    kconserv = cc.khelper.kconserv
    fock = eris.fock
    e = 0.0 + 1j * 0.0
    for ki in range(nkpts):
        e += 2 * einsum('ia,ia', fock[ki, :nocc, nocc:], t1[ki])
    tau = t1t1 = np.zeros(shape=t2.shape, dtype=t2.dtype)
    for ki in range(nkpts):
        ka = ki
        for kj in range(nkpts):
            # kb = kj
            t1t1[ki, kj, ka] = einsum('ia,jb->ijab', t1[ki], t1[kj])
    tau += t2
    for ki in range(nkpts):
        for kj in range(nkpts):
            for ka in range(nkpts):
                kb = kconserv[ki, ka, kj]
                e += 2 * einsum('ijab,ijab', tau[ki, kj, ka], eris.oovv[ki, kj, ka])
                e += -einsum('ijab,ijba', tau[ki, kj, ka], eris.oovv[ki, kj, kb])
    e /= nkpts
    if abs(e.imag) > 1e-4:
        logger.warn(cc, 'Non-zero imaginary part found in KRCCSD energy %s', e)
    return e.real


def add_vvvv_(cc, Ht2, t1, t2, eris):
    nocc = cc.nocc
    nmo = cc.nmo
    nvir = nmo - nocc
    nkpts = cc.nkpts
    kconserv = cc.khelper.kconserv

    mem_now = lib.current_memory()[0]
    if cc.direct and hasattr(eris, 'Lpv'):
        #: If memory is not enough to hold eris.Lpv
        #:def get_Wvvvv(ka, kb, kc):
        #:    kd = kconserv[ka,kc,kb]
        #:    v = cc._scf.with_df.ao2mo([eris.mo_coeff[k] for k in [ka,kc,kb,kd]],
        #:                              cc.kpts[[ka,kc,kb,kd]]).reshape([nmo]*4)
        #:    Wvvvv  = lib.einsum('kcbd,ka->abcd', v[:nocc,nocc:,nocc:,nocc:], -t1[ka])
        #:    Wvvvv += lib.einsum('ackd,kb->abcd', v[nocc:,nocc:,:nocc,nocc:], -t1[kb])
        #:    Wvvvv += v[nocc:,nocc:,nocc:,nocc:].transpose(0,2,1,3)
        #:    Wvvvv *= (1./nkpts)
        #:    return Wvvvv
        def get_Wvvvv(ka, kb, kc):
            Lpv = eris.Lpv
            kd = kconserv[ka, kc, kb]
            Lbd = (Lpv[kb,kd][:,nocc:] -
                   lib.einsum('Lkd,kb->Lbd', Lpv[kb,kd][:,:nocc], t1[kb]))
            Wvvvv = lib.einsum('Lac,Lbd->abcd', Lpv[ka,kc][:,nocc:], Lbd)
            Lbd = None
            kcbd = lib.einsum('Lkc,Lbd->kcbd', Lpv[ka,kc][:,:nocc],
                              Lpv[kb,kd][:,nocc:])
            Wvvvv -= lib.einsum('kcbd,ka->abcd', kcbd, t1[ka])
            Wvvvv *= (1. / nkpts)
            return Wvvvv

    elif (nvir ** 4 * nkpts ** 3) * 16 / 1e6 + mem_now < cc.max_memory * .9:
        _Wvvvv = imdk.cc_Wvvvv(t1, t2, eris, kconserv)

        def get_Wvvvv(ka, kb, kc):
            return _Wvvvv[ka, kb, kc]
    else:
        fimd = lib.H5TmpFile()
        _Wvvvv = fimd.create_dataset('vvvv', (nkpts,nkpts,nkpts,nvir,nvir,nvir,nvir), t1.dtype.char)
        _Wvvvv = imdk.cc_Wvvvv(t1, t2, eris, kconserv, _Wvvvv)
        def get_Wvvvv(ka, kb, kc):
            return _Wvvvv[ka, kb, kc]

    #:Ps = kconserve_pmatrix(cc.nkpts, cc.khelper.kconserv)
    #:Wvvvv = einsum('xyzakcd,ykb->xyzabcd', eris.vovv, -t1)
    #:Wvvvv = Wvvvv + einsum('xyzabcd,xyzw->yxwbadc', Wvvvv, Ps)
    #:Wvvvv += eris.vvvv
    #:
    #:tau = t2.copy()
    #:idx = np.arange(nkpts)
    #:tau[idx,:,idx] += einsum('xic,yjd->xyijcd', t1, t1)
    #:Ht2 += einsum('xyuijcd,zwuabcd,xyuv,zwuv->xyzijab', tau, Wvvvv, Ps, Ps)
    for ka, kb, kc in kpts_helper.loop_kkk(nkpts):
        kd = kconserv[ka, kc, kb]
        Wvvvv = get_Wvvvv(ka, kb, kc)
        for ki in range(nkpts):
            kj = kconserv[ka, ki, kb]
            tau = t2[ki, kj, kc].copy()
            if ki == kc and kj == kd:
                tau += np.einsum('ic,jd->ijcd', t1[ki], t1[kj])
            Ht2[ki, kj, ka] += lib.einsum('abcd,ijcd->ijab', Wvvvv, tau)
    fimd = None
    return Ht2


# Ps is Permutation transformation matrix
# The physical meaning of Ps matrix is the conservation of moment.
# Given the four indices in Ps, the element shows whether moment conservation
# holds (1) or not (0)
def kconserve_pmatrix(nkpts, kconserv):
    Ps = np.zeros((nkpts, nkpts, nkpts, nkpts))
    for ki in range(nkpts):
        for kj in range(nkpts):
            for ka in range(nkpts):
                # Chemist's notation for momentum conserving t2(ki,kj,ka,kb)
                kb = kconserv[ki, ka, kj]
                Ps[ki, kj, ka, kb] = 1
    return Ps


class RCCSD(pyscf.cc.ccsd.CCSD):
    max_space = getattr(__config__, 'pbc_cc_kccsd_rhf_KRCCSD_max_space', 20)

    def __init__(self, mf, frozen=0, mo_coeff=None, mo_occ=None):
        assert (isinstance(mf, scf.khf.KSCF))
        pyscf.cc.ccsd.CCSD.__init__(self, mf, frozen, mo_coeff, mo_occ)
        self.kpts = mf.kpts
        self.khelper = kpts_helper.KptsHelper(mf.cell, mf.kpts)
        self.made_ee_imds = False
        self.made_ip_imds = False
        self.made_ea_imds = False
        self.ip_partition = None
        self.ea_partition = None
        self.direct = True  # If possible, use GDF to compute Wvvvv on-the-fly

        keys = set(['kpts', 'khelper', 'made_ee_imds',
                    'made_ip_imds', 'made_ea_imds', 'ip_partition',
                    'ea_partition', 'max_space', 'direct'])
        self._keys = self._keys.union(keys)

    @property
    def nkpts(self):
        return len(self.kpts)

    get_normt_diff = get_normt_diff
    get_nocc = get_nocc
    get_nmo = get_nmo
    get_frozen_mask = get_frozen_mask

    def dump_flags(self):
        return pyscf.cc.ccsd.CCSD.dump_flags(self)

    @property
    def ccsd_vector_desc(self):
        """Description of the ground-state vector."""
        nvir = self.nmo - self.nocc
        return [(self.nkpts, self.nocc, nvir), (self.nkpts,) * 3 + (self.nocc,) * 2 + (nvir,) * 2]

    def amplitudes_to_vector(self, t1, t2):
        """Ground state amplitudes to a vector."""
        return nested_to_vector((t1, t2))[0]

    def vector_to_amplitudes(self, vec):
        """Ground state vector to apmplitudes."""
        return vector_to_nested(vec, self.ccsd_vector_desc)

    @property
    def ip_vector_desc(self):
        """Description of the IP vector."""
        return [(self.nocc,), (self.nkpts, self.nkpts, self.nocc, self.nocc, self.nmo - self.nocc)]

    def ip_amplitudes_to_vector(self, t1, t2):
        """Ground state amplitudes to a vector."""
        return nested_to_vector((t1, t2))[0]

    def ip_vector_to_amplitudes(self, vec):
        """Ground state vector to apmplitudes."""
        return vector_to_nested(vec, self.ip_vector_desc)

    @property
    def ea_vector_desc(self):
        """Description of the EA vector."""
        nvir = self.nmo - self.nocc
        return [(nvir,), (self.nkpts, self.nkpts, self.nocc, nvir, nvir)]

    def ea_amplitudes_to_vector(self, t1, t2):
        """Ground state amplitudes to a vector."""
        return nested_to_vector((t1, t2))[0]

    def ea_vector_to_amplitudes(self, vec):
        """Ground state vector to apmplitudes."""
        return vector_to_nested(vec, self.ea_vector_desc)

    def init_amps(self, eris):
        time0 = time.clock(), time.time()
        nocc = self.nocc
        nvir = self.nmo - nocc
        nkpts = self.nkpts
        t1 = np.zeros((nkpts,nocc,nvir), dtype=eris.fock.dtype)
        t2 = np.empty((nkpts,nkpts,nkpts,nocc,nocc,nvir,nvir), dtype=eris.fock.dtype)
        mo_e_o = [eris.mo_energy[k][:nocc] for k in range(nkpts)]
        mo_e_v = [eris.mo_energy[k][nocc:] for k in range(nkpts)]

        # Get location of padded elements in occupied and virtual space
        nonzero_opadding, nonzero_vpadding = padding_k_idx(self, kind="split")

        emp2 = 0
        kconserv = self.khelper.kconserv
        touched = np.zeros((nkpts, nkpts, nkpts), dtype=bool)
        for ki, kj, ka in kpts_helper.loop_kkk(nkpts):
            if touched[ki, kj, ka]:
                continue

            kb = kconserv[ki, ka, kj]
            # For discussion of LARGE_DENOM, see t1new update above
            eia = LARGE_DENOM * np.ones((nocc, nvir), dtype=eris.mo_energy[0].dtype)
            n0_ovp_ia = np.ix_(nonzero_opadding[ki], nonzero_vpadding[ka])
            eia[n0_ovp_ia] = (mo_e_o[ki][:,None] - mo_e_v[ka])[n0_ovp_ia]

            ejb = LARGE_DENOM * np.ones((nocc, nvir), dtype=eris.mo_energy[0].dtype)
            n0_ovp_jb = np.ix_(nonzero_opadding[kj], nonzero_vpadding[kb])
            ejb[n0_ovp_jb] = (mo_e_o[kj][:,None] - mo_e_v[kb])[n0_ovp_jb]
            eijab = eia[:, None, :, None] + ejb[:, None, :]

            eris_ijab = eris.oovv[ki, kj, ka]
            eris_ijba = eris.oovv[ki, kj, kb]
            t2[ki, kj, ka] = eris_ijab.conj() / eijab
            woovv = 2 * eris_ijab - eris_ijba.transpose(0, 1, 3, 2)
            emp2 += np.einsum('ijab,ijab', t2[ki, kj, ka], woovv)

            if ka != kb:
                eijba = eijab.transpose(0, 1, 3, 2)
                t2[ki, kj, kb] = eris_ijba.conj() / eijba
                woovv = 2 * eris_ijba - eris_ijab.transpose(0, 1, 3, 2)
                emp2 += np.einsum('ijab,ijab', t2[ki, kj, kb], woovv)

            touched[ki, kj, ka] = touched[ki, kj, kb] = True

        self.emp2 = emp2.real / nkpts
        logger.info(self, 'Init t2, MP2 energy (with fock eigenvalue shift) = %.15g', self.emp2)
        logger.timer(self, 'init mp2', *time0)
        return self.emp2, t1, t2

    energy = energy
    update_amps = update_amps

    def kernel(self, t1=None, t2=None, eris=None, mbpt2=False):
        return self.ccsd(t1, t2, eris, mbpt2=mbpt2)

    def ccsd(self, t1=None, t2=None, eris=None, mbpt2=False):
        '''Ground-state CCSD.

        Kwargs:
            mbpt2 : bool
                Use one-shot MBPT2 approximation to CCSD.
        '''
        self.dump_flags()
        if eris is None:
            # eris = self.ao2mo()
            eris = self.ao2mo(self.mo_coeff)
        self.eris = eris
        if mbpt2:
            cctyp = 'MBPT2'
            self.e_corr, self.t1, self.t2 = self.init_amps(eris)
            return self.e_corr, self.t1, self.t2

        cctyp = 'CCSD'
        self.converged, self.e_corr, self.t1, self.t2 = \
            kernel(self, eris, t1, t2, max_cycle=self.max_cycle,
                   tol=self.conv_tol, tolnormt=self.conv_tol_normt,
                   verbose=self.verbose)
        self._finalize()
        return self.e_corr, self.t1, self.t2

    def ao2mo(self, mo_coeff=None):
        return _ERIS(self, mo_coeff)

    def vector_size_ip(self):
        nocc = self.nocc
        nvir = self.nmo - nocc
        nkpts = self.nkpts

        size = nocc + nkpts ** 2 * nocc ** 2 * nvir
        return size

    def ipccsd(self, nroots=1, koopmans=False, guess=None, partition=None,
               kptlist=None):
        '''Calculate (N-1)-electron charged excitations via IP-EOM-CCSD.

        Kwargs:
            nroots : int
                Number of roots (eigenvalues) requested per k-point
            koopmans : bool
                Calculate Koopmans'-like (quasiparticle) excitations only, targeting via
                overlap.
            guess : list of ndarray
                List of guess vectors to use for targeting via overlap.
            partition : bool or str
                Use a matrix-partitioning for the doubles-doubles block.
                Can be None, 'mp' (Moller-Plesset, i.e. orbital energies on the diagonal),
                or 'full' (full diagonal elements).
            kptlist : list
                List of k-point indices for which eigenvalues are requested.
        '''
        cput0 = (time.clock(), time.time())
        log = logger.Logger(self.stdout, self.verbose)
        nocc = self.nocc
        nvir = self.nmo - nocc
        nkpts = self.nkpts
        if kptlist is None:
            kptlist = range(nkpts)
        size = self.vector_size_ip()
        for k, kshift in enumerate(kptlist):
            nfrozen = np.sum(self.mask_frozen_ip(np.zeros(size, dtype=int), kshift, const=1))
            nroots = min(nroots, size - nfrozen)
        if partition:
            partition = partition.lower()
            assert partition in ['mp', 'full']
        self.ip_partition = partition
        evals = np.zeros((len(kptlist), nroots), np.float)
        evecs = np.zeros((len(kptlist), nroots, size), np.complex)

        for k, kshift in enumerate(kptlist):
            adiag = self.ipccsd_diag(kshift)
            adiag = self.mask_frozen_ip(adiag, kshift, const=LARGE_DENOM)
            if partition == 'full':
                self._ipccsd_diag_matrix2 = self.ip_vector_to_amplitudes(adiag)[1]

            user_guess = False
            if guess:
                user_guess = True
                assert len(guess[k]) == nroots
                for g in guess[k]:
                    assert g.size == size
            else:
                guess = []
                if koopmans:
                    # Get location of padded elements in occupied and virtual space
                    nonzero_opadding = padding_k_idx(self, kind="split")[0][kshift]

                    for n in nonzero_opadding[::-1][:nroots]:
                        g = np.zeros(size)
                        g[n] = 1.0
                        g = self.mask_frozen_ip(g, kshift, const=0.0)
                        guess.append(g)
                else:
                    idx = adiag.argsort()[:nroots]
                    for i in idx:
                        g = np.zeros(size)
                        g[i] = 1.0
                        g = self.mask_frozen_ip(g, kshift, const=0.0)
                        guess.append(g)

            def precond(r, e0, x0):
                return r / (e0 - adiag + 1e-12)

            eig = linalg_helper.eig
            if user_guess or koopmans:
                def pickeig(w, v, nr, envs):
                    x0 = linalg_helper._gen_x0(envs['v'], envs['xs'])
                    idx = np.argmax(np.abs(np.dot(np.array(guess).conj(), np.array(x0).T)), axis=1)
                    return lib.linalg_helper._eigs_cmplx2real(w, v, idx)

                evals_k, evecs_k = eig(lambda _arg: self.ipccsd_matvec(_arg, kshift), guess, precond, pick=pickeig,
                                       tol=self.conv_tol, max_cycle=self.max_cycle,
                                       max_space=self.max_space, nroots=nroots, verbose=self.verbose)
            else:
                evals_k, evecs_k = eig(lambda _arg: self.ipccsd_matvec(_arg, kshift), guess, precond,
                                       tol=self.conv_tol, max_cycle=self.max_cycle,
                                       max_space=self.max_space, nroots=nroots, verbose=self.verbose)
            if not user_guess:
                guess = None

            evals_k = evals_k.real
            evals[k] = evals_k
            evecs[k] = evecs_k

            if nroots == 1:
                evals_k, evecs_k = [evals_k], [evecs_k]

            for n, en, vn in zip(range(nroots), evals_k, evecs_k):
                r1, r2 = self.ip_vector_to_amplitudes(vn)
                qp_weight = np.linalg.norm(r1) ** 2
                logger.info(self, 'EOM root %d E = %.16g  qpwt = %0.6g',
                            n, en, qp_weight)
        log.timer('EOM-CCSD', *cput0)
        self.eip = evals
        return self.eip, evecs

    def ipccsd_matvec(self, vector, kshift):
        '''2ph operators are of the form s_{ij}^{ b}, i.e. 'jb' indices are coupled.'''
        # Ref: Nooijen and Snijders, J. Chem. Phys. 102, 1681 (1995) Eqs.(8)-(9)
        if not hasattr(self, 'imds'):
            self.imds = _IMDS(self)
        if not self.imds.made_ip_imds:
            self.imds.make_ip(self.ip_partition)
        imds = self.imds

        vector = self.mask_frozen_ip(vector, kshift, const=0.0)
        r1, r2 = self.ip_vector_to_amplitudes(vector)

        t1, t2 = self.t1, self.t2
        nkpts = self.nkpts
        kconserv = self.khelper.kconserv

        # 1h-1h block
        Hr1 = -einsum('ki,k->i', imds.Loo[kshift], r1)
        # 1h-2h1p block
        for kl in range(nkpts):
            Hr1 += 2. * einsum('ld,ild->i', imds.Fov[kl], r2[kshift, kl])
            Hr1 += -einsum('ld,lid->i', imds.Fov[kl], r2[kl, kshift])
            for kk in range(nkpts):
                kd = kconserv[kk, kshift, kl]
                Hr1 += -2. * einsum('klid,kld->i', imds.Wooov[kk, kl, kshift], r2[kk, kl])
                Hr1 += einsum('lkid,kld->i', imds.Wooov[kl, kk, kshift], r2[kk, kl])

        Hr2 = np.zeros(r2.shape, dtype=np.common_type(imds.Wovoo[0, 0, 0], r1))
        # 2h1p-1h block
        for ki in range(nkpts):
            for kj in range(nkpts):
                kb = kconserv[ki, kshift, kj]
                Hr2[ki, kj] -= einsum('kbij,k->ijb', imds.Wovoo[kshift, kb, ki], r1)
        # 2h1p-2h1p block
        if self.ip_partition == 'mp':
            nkpts, nocc, nvir = self.t1.shape
            fock = self.eris.fock
            foo = fock[:, :nocc, :nocc]
            fvv = fock[:, nocc:, nocc:]
            for ki in range(nkpts):
                for kj in range(nkpts):
                    kb = kconserv[ki, kshift, kj]
                    Hr2[ki, kj] += einsum('bd,ijd->ijb', fvv[kb], r2[ki, kj])
                    Hr2[ki, kj] -= einsum('li,ljb->ijb', foo[ki], r2[ki, kj])
                    Hr2[ki, kj] -= einsum('lj,ilb->ijb', foo[kj], r2[ki, kj])
        elif self.ip_partition == 'full':
            Hr2 += self._ipccsd_diag_matrix2 * r2
        else:
            for ki in range(nkpts):
                for kj in range(nkpts):
                    kb = kconserv[ki, kshift, kj]
                    Hr2[ki, kj] += einsum('bd,ijd->ijb', imds.Lvv[kb], r2[ki, kj])
                    Hr2[ki, kj] -= einsum('li,ljb->ijb', imds.Loo[ki], r2[ki, kj])
                    Hr2[ki, kj] -= einsum('lj,ilb->ijb', imds.Loo[kj], r2[ki, kj])
                    for kl in range(nkpts):
                        kk = kconserv[ki, kl, kj]
                        Hr2[ki, kj] += einsum('klij,klb->ijb', imds.Woooo[kk, kl, ki], r2[kk, kl])
                        kd = kconserv[kl, kj, kb]
                        Hr2[ki, kj] += 2. * einsum('lbdj,ild->ijb', imds.Wovvo[kl, kb, kd], r2[ki, kl])
                        Hr2[ki, kj] += -einsum('lbdj,lid->ijb', imds.Wovvo[kl, kb, kd], r2[kl, ki])
                        Hr2[ki, kj] += -einsum('lbjd,ild->ijb', imds.Wovov[kl, kb, kj], r2[ki, kl])  # typo in Ref
                        kd = kconserv[kl, ki, kb]
                        Hr2[ki, kj] += -einsum('lbid,ljd->ijb', imds.Wovov[kl, kb, ki], r2[kl, kj])
            tmp = (2. * einsum('xyklcd,xykld->c', imds.Woovv[:, :, kshift], r2[:, :])
                      - einsum('yxlkcd,xykld->c', imds.Woovv[:, :, kshift], r2[:, :]))
            Hr2[:, :] += -einsum('c,xyijcb->xyijb', tmp, t2[:, :, kshift])

        return self.mask_frozen_ip(self.ip_amplitudes_to_vector(Hr1, Hr2), kshift, const=0.0)

    def ipccsd_diag(self, kshift):
        if not hasattr(self, 'imds'):
            self.imds = _IMDS(self)
        if not self.imds.made_ip_imds:
            self.imds.make_ip(self.ip_partition)
        imds = self.imds

        t1, t2 = self.t1, self.t2
        nkpts, nocc, nvir = t1.shape
        kconserv = self.khelper.kconserv

        Hr1 = -np.diag(imds.Loo[kshift])

        Hr2 = np.zeros((nkpts, nkpts, nocc, nocc, nvir), dtype=t1.dtype)
        if self.ip_partition == 'mp':
            foo = self.eris.fock[:, :nocc, :nocc]
            fvv = self.eris.fock[:, nocc:, nocc:]
            for ki in range(nkpts):
                for kj in range(nkpts):
                    kb = kconserv[ki, kshift, kj]
                    Hr2[ki, kj] = fvv[kb].diagonal()
                    Hr2[ki, kj] -= foo[ki].diagonal()[:, None, None]
                    Hr2[ki, kj] -= foo[kj].diagonal()[:, None]
        else:
            idx = np.arange(nocc)
            for ki in range(nkpts):
                for kj in range(nkpts):
                    kb = kconserv[ki, kshift, kj]
                    Hr2[ki, kj] = imds.Lvv[kb].diagonal()
                    Hr2[ki, kj] -= imds.Loo[ki].diagonal()[:, None, None]
                    Hr2[ki, kj] -= imds.Loo[kj].diagonal()[:, None]

                    if ki == kconserv[ki, kj, kj]:
                        Hr2[ki, kj] += np.einsum('ijij->ij', imds.Woooo[ki, kj, ki])[:, :, None]

                    Hr2[ki, kj] -= np.einsum('jbjb->jb', imds.Wovov[kj, kb, kj])

                    Wovvo = np.einsum('jbbj->jb', imds.Wovvo[kj, kb, kb])
                    Hr2[ki, kj] += 2. * Wovvo
                    if ki == kj:  # and i == j
                        Hr2[ki, ki, idx, idx] -= Wovvo

                    Hr2[ki, kj] -= np.einsum('ibib->ib', imds.Wovov[ki, kb, ki])[:, None, :]

                    kd = kconserv[kj, kshift, ki]
                    Hr2[ki, kj] -= 2. * np.einsum('ijcb,jibc->ijb', t2[ki, kj, kshift], imds.Woovv[kj, ki, kd])
                    Hr2[ki, kj] += np.einsum('ijcb,ijbc->ijb', t2[ki, kj, kshift], imds.Woovv[ki, kj, kd])

        return self.ip_amplitudes_to_vector(Hr1, Hr2)

    def mask_frozen_ip(self, vector, kshift, const=LARGE_DENOM):
        '''Replaces all frozen orbital indices of `vector` with the value `const`.'''
        r1, r2 = self.ip_vector_to_amplitudes(vector)
        nkpts, nocc, nvir = self.t1.shape
        kconserv = self.khelper.kconserv

        # Get location of padded elements in occupied and virtual space
        nonzero_opadding, nonzero_vpadding = padding_k_idx(self, kind="split")

        new_r1 = const * np.ones_like(r1)
        new_r2 = const * np.ones_like(r2)

        new_r1[nonzero_opadding[kshift]] = r1[nonzero_opadding[kshift]]
        for ki in range(nkpts):
            for kj in range(nkpts):
                kb = kconserv[ki, kshift, kj]
                idx = np.ix_([ki], [kj], nonzero_opadding[ki], nonzero_opadding[kj], nonzero_vpadding[kb])
                new_r2[idx] = r2[idx]

        return self.ip_amplitudes_to_vector(new_r1, new_r2)

    def vector_size_ea(self):
        nocc = self.nocc
        nvir = self.nmo - nocc
        nkpts = self.nkpts

        size = nvir + nkpts ** 2 * nvir ** 2 * nocc
        return size

    def eaccsd(self, nroots=1, koopmans=False, guess=None, partition=None,
               kptlist=None):
        '''Calculate (N+1)-electron charged excitations via EA-EOM-CCSD.

        Kwargs:
            See ipccd()
        '''
        cput0 = (time.clock(), time.time())
        log = logger.Logger(self.stdout, self.verbose)
        nocc = self.nocc
        nvir = self.nmo - nocc
        nkpts = self.nkpts
        if kptlist is None:
            kptlist = range(nkpts)
        size = self.vector_size_ea()
        for k, kshift in enumerate(kptlist):
            nfrozen = np.sum(self.mask_frozen_ea(np.zeros(size, dtype=int), kshift, const=1))
            nroots = min(nroots, size - nfrozen)
        if partition:
            partition = partition.lower()
            assert partition in ['mp', 'full']
        self.ea_partition = partition
        evals = np.zeros((len(kptlist), nroots), np.float)
        evecs = np.zeros((len(kptlist), nroots, size), np.complex)

        for k, kshift in enumerate(kptlist):
            adiag = self.eaccsd_diag(kshift)
            adiag = self.mask_frozen_ea(adiag, kshift, const=LARGE_DENOM)
            if partition == 'full':
                self._eaccsd_diag_matrix2 = self.ea_vector_to_amplitudes(adiag)[1]

            user_guess = False
            if guess:
                user_guess = True
                assert len(guess[k]) == nroots
                for g in guess[k]:
                    assert g.size == size
            else:
                guess = []
                if koopmans:
                    # Get location of padded elements in occupied and virtual space
                    nonzero_vpadding = padding_k_idx(self, kind="split")[1][kshift]

                    for n in nonzero_vpadding[:nroots]:
                        g = np.zeros(size)
                        g[n] = 1.0
                        g = self.mask_frozen_ea(g, kshift, const=0.0)
                        guess.append(g)
                else:
                    idx = adiag.argsort()[:nroots]
                    for i in idx:
                        g = np.zeros(size)
                        g[i] = 1.0
                        g = self.mask_frozen_ea(g, kshift, const=0.0)
                        guess.append(g)

            def precond(r, e0, x0):
                return r / (e0 - adiag + 1e-12)

            eig = linalg_helper.eig
            if user_guess or koopmans:
                def pickeig(w, v, nr, envs):
                    x0 = linalg_helper._gen_x0(envs['v'], envs['xs'])
                    idx = np.argmax(np.abs(np.dot(np.array(guess).conj(), np.array(x0).T)), axis=1)
                    return lib.linalg_helper._eigs_cmplx2real(w, v, idx)

                evals_k, evecs_k = eig(lambda _arg: self.eaccsd_matvec(_arg, kshift), guess, precond, pick=pickeig,
                                       tol=self.conv_tol, max_cycle=self.max_cycle,
                                       max_space=self.max_space, nroots=nroots, verbose=self.verbose)
            else:
                evals_k, evecs_k = eig(lambda _arg: self.eaccsd_matvec(_arg, kshift), guess, precond,
                                       tol=self.conv_tol, max_cycle=self.max_cycle,
                                       max_space=self.max_space, nroots=nroots, verbose=self.verbose)
            if not user_guess:
                guess = None

            evals_k = evals_k.real
            evals[k] = evals_k
            evecs[k] = evecs_k

            if nroots == 1:
                evals_k, evecs_k = [evals_k], [evecs_k]

            for n, en, vn in zip(range(nroots), evals_k, evecs_k):
                r1, r2 = self.ea_vector_to_amplitudes(vn)
                qp_weight = np.linalg.norm(r1) ** 2
                logger.info(self, 'EOM root %d E = %.16g  qpwt = %0.6g',
                            n, en, qp_weight)
        log.timer('EOM-CCSD', *cput0)
        self.eea = evals
        return self.eea, evecs

    def eaccsd_matvec(self, vector, kshift):
        # Ref: Nooijen and Bartlett, J. Chem. Phys. 102, 3629 (1994) Eqs.(30)-(31)
        if not hasattr(self, 'imds'):
            self.imds = _IMDS(self)
        if not self.imds.made_ea_imds:
            self.imds.make_ea(self.ea_partition)
        imds = self.imds

        vector = self.mask_frozen_ea(vector, kshift, const=0.0)
        r1, r2 = self.ea_vector_to_amplitudes(vector)

        t1, t2 = self.t1, self.t2
        nkpts = self.nkpts
        kconserv = self.khelper.kconserv

        # Eq. (30)
        # 1p-1p block
        Hr1 = einsum('ac,c->a', imds.Lvv[kshift], r1)
        # 1p-2p1h block
        for kl in range(nkpts):
            Hr1 += 2. * einsum('ld,lad->a', imds.Fov[kl], r2[kl, kshift])
            Hr1 += -einsum('ld,lda->a', imds.Fov[kl], r2[kl, kl])
            for kc in range(nkpts):
                kd = kconserv[kshift, kc, kl]
                Hr1 += 2. * einsum('alcd,lcd->a', imds.Wvovv[kshift, kl, kc], r2[kl, kc])
                Hr1 += -einsum('aldc,lcd->a', imds.Wvovv[kshift, kl, kd], r2[kl, kc])

        # Eq. (31)
        # 2p1h-1p block
        Hr2 = np.zeros(r2.shape, dtype=np.common_type(imds.Wvvvo[0, 0, 0], r1))
        for kj in range(nkpts):
            for ka in range(nkpts):
                kb = kconserv[kshift,ka,kj]
                Hr2[kj,ka] += einsum('abcj,c->jab',imds.Wvvvo[ka,kb,kshift],r1)

        # 2p1h-2p1h block
        if self.ea_partition == 'mp':
            nkpts, nocc, nvir = self.t1.shape
            fock = self.eris.fock
            foo = fock[:, :nocc, :nocc]
            fvv = fock[:, nocc:, nocc:]
            for kj in range(nkpts):
                for ka in range(nkpts):
                    kb = kconserv[kshift, ka, kj]
                    Hr2[kj, ka] -= einsum('lj,lab->jab', foo[kj], r2[kj, ka])
                    Hr2[kj, ka] += einsum('ac,jcb->jab', fvv[ka], r2[kj, ka])
                    Hr2[kj, ka] += einsum('bd,jad->jab', fvv[kb], r2[kj, ka])
        elif self.ea_partition == 'full':
            Hr2 += self._eaccsd_diag_matrix2 * r2
        else:
            for kj in range(nkpts):
                for ka in range(nkpts):
                    kb = kconserv[kshift, ka, kj]
                    Hr2[kj, ka] -= einsum('lj,lab->jab', imds.Loo[kj], r2[kj, ka])
                    Hr2[kj, ka] += einsum('ac,jcb->jab', imds.Lvv[ka], r2[kj, ka])
                    Hr2[kj, ka] += einsum('bd,jad->jab', imds.Lvv[kb], r2[kj, ka])
                    for kd in range(nkpts):
                        kc = kconserv[ka, kd, kb]
                        Hr2[kj, ka] += einsum('abcd,jcd->jab', imds.Wvvvv[ka, kb, kc], r2[kj, kc])
                        kl = kconserv[kd, kb, kj]
                        Hr2[kj, ka] += 2. * einsum('lbdj,lad->jab', imds.Wovvo[kl, kb, kd], r2[kl, ka])
                        # imds.Wvovo[kb,kl,kd,kj] <= imds.Wovov[kl,kb,kj,kd].transpose(1,0,3,2)
                        Hr2[kj, ka] += -einsum('bldj,lad->jab', imds.Wovov[kl, kb, kj].transpose(1, 0, 3, 2),
                                               r2[kl, ka])
                        # imds.Wvoov[kb,kl,kj,kd] <= imds.Wovvo[kl,kb,kd,kj].transpose(1,0,3,2)
                        Hr2[kj, ka] += -einsum('bljd,lda->jab', imds.Wovvo[kl, kb, kd].transpose(1, 0, 3, 2),
                                               r2[kl, kd])
                        kl = kconserv[kd, ka, kj]
                        # imds.Wvovo[ka,kl,kd,kj] <= imds.Wovov[kl,ka,kj,kd].transpose(1,0,3,2)
                        Hr2[kj, ka] += -einsum('aldj,ldb->jab', imds.Wovov[kl, ka, kj].transpose(1, 0, 3, 2),
                                               r2[kl, kd])
            tmp = (2. * einsum('xyklcd,xylcd->k', imds.Woovv[kshift, :, :], r2[:, :])
                      - einsum('xylkcd,xylcd->k', imds.Woovv[:, kshift, :], r2[:, :]))
            Hr2[:, :] += -einsum('k,xykjab->xyjab', tmp, t2[kshift, :, :])

        return self.mask_frozen_ea(self.ea_amplitudes_to_vector(Hr1, Hr2), kshift, const=0.0)

    def eaccsd_diag(self, kshift):
        if not hasattr(self, 'imds'):
            self.imds = _IMDS(self)
        if not self.imds.made_ea_imds:
            self.imds.make_ea(self.ea_partition)
        imds = self.imds

        t1, t2 = self.t1, self.t2
        nkpts, nocc, nvir = t1.shape
        kconserv = self.khelper.kconserv

        Hr1 = np.diag(imds.Lvv[kshift])

        Hr2 = np.zeros((nkpts, nkpts, nocc, nvir, nvir), dtype=t2.dtype)
        if self.ea_partition == 'mp':
            foo = self.eris.fock[:, :nocc, :nocc]
            fvv = self.eris.fock[:, nocc:, nocc:]
            for kj in range(nkpts):
                for ka in range(nkpts):
                    kb = kconserv[kshift, ka, kj]
                    Hr2[kj, ka] -= foo[kj].diagonal()[:, None, None]
                    Hr2[kj, ka] += fvv[ka].diagonal()[None, :, None]
                    Hr2[kj, ka] += fvv[kb].diagonal()
        else:
            idx = np.eye(nvir, dtype=bool)
            for kj in range(nkpts):
                for ka in range(nkpts):
                    kb = kconserv[kshift, ka, kj]
                    Hr2[kj, ka] -= imds.Loo[kj].diagonal()[:, None, None]
                    Hr2[kj, ka] += imds.Lvv[ka].diagonal()[None, :, None]
                    Hr2[kj, ka] += imds.Lvv[kb].diagonal()

                    Hr2[kj, ka] += np.einsum('abab->ab', imds.Wvvvv[ka, kb, ka])

                    Hr2[kj, ka] -= np.einsum('jbjb->jb', imds.Wovov[kj, kb, kj])[:, None, :]
                    Wovvo = np.einsum('jbbj->jb', imds.Wovvo[kj, kb, kb])
                    Hr2[kj, ka] += 2. * Wovvo[:, None, :]
                    if ka == kb:
                        for a in range(nvir):
                            Hr2[kj, ka, :, a, a] -= Wovvo[:, a]

                    Hr2[kj, ka] -= np.einsum('jaja->ja', imds.Wovov[kj, ka, kj])[:, :, None]

                    Hr2[kj, ka] -= 2 * np.einsum('ijab,ijab->jab', t2[kshift, kj, ka], imds.Woovv[kshift, kj, ka])
                    Hr2[kj, ka] += np.einsum('ijab,ijba->jab', t2[kshift, kj, ka], imds.Woovv[kshift, kj, kb])

        return self.ea_amplitudes_to_vector(Hr1, Hr2)

    def mask_frozen_ea(self, vector, kshift, const=LARGE_DENOM):
        '''Replaces all frozen orbital indices of `vector` with the value `const`.'''
        r1, r2 = self.ea_vector_to_amplitudes(vector)
        nkpts, nocc, nvir = self.t1.shape
        kconserv = self.khelper.kconserv

        # Get location of padded elements in occupied and virtual space
        nonzero_opadding, nonzero_vpadding = padding_k_idx(self, kind="split")

        new_r1 = const * np.ones_like(r1)
        new_r2 = const * np.ones_like(r2)

        new_r1[nonzero_vpadding[kshift]] = r1[nonzero_vpadding[kshift]]
        for kj in range(nkpts):
            for ka in range(nkpts):
                kb = kconserv[kshift, ka, kj]
                idx = np.ix_([kj], [ka], nonzero_opadding[kj], nonzero_vpadding[ka], nonzero_vpadding[kb])
                new_r2[idx] = r2[idx]

        return self.ea_amplitudes_to_vector(new_r1, new_r2)


KRCCSD = RCCSD

class _ERIS:  # (pyscf.cc.ccsd._ChemistsERIs):
    def __init__(self, cc, mo_coeff=None, method='incore'):
        from pyscf.pbc import df
        from pyscf.pbc import tools
        from pyscf.pbc.cc.ccsd import _adjust_occ
        log = logger.Logger(cc.stdout, cc.verbose)
        cput0 = (time.clock(), time.time())
        moidx = get_frozen_mask(cc)
        cell = cc._scf.cell
        kpts = cc.kpts
        nkpts = cc.nkpts
        nocc = cc.nocc
        nmo = cc.nmo
        nvir = nmo - nocc

        # if any(nocc != np.count_nonzero(cc._scf.mo_occ[k]>0)
        #       for k in range(nkpts)):
        #    raise NotImplementedError('Different occupancies found for different k-points')

        if mo_coeff is None:
            mo_coeff = cc.mo_coeff
        dtype = mo_coeff[0].dtype

        mo_coeff = self.mo_coeff = padded_mo_coeff(cc, mo_coeff)

        # Re-make our fock MO matrix elements from density and fock AO
        dm = cc._scf.make_rdm1(cc.mo_coeff, cc.mo_occ)
        with lib.temporary_env(cc._scf, exxdiv=None):
            # _scf.exxdiv affects eris.fock. HF exchange correction should be
            # excluded from the Fock matrix.
            fockao = cc._scf.get_hcore() + cc._scf.get_veff(cell, dm)
        self.fock = np.asarray([reduce(np.dot, (mo.T.conj(), fockao[k], mo))
                                for k, mo in enumerate(mo_coeff)])

        self.mo_energy = [self.fock[k].diagonal().real for k in range(nkpts)]
        # Add HFX correction in the self.mo_energy to improve convergence in
        # CCSD iteration. It is useful for the 2D systems since their occupied and
        # the virtual orbital energies may overlap which may lead to numerical
        # issue in the CCSD iterations.
        # FIXME: Whether to add this correction for other exxdiv treatments?
        # Without the correction, MP2 energy may be largely off the correct value.
        madelung = tools.madelung(cell, kpts)
        self.mo_energy = [_adjust_occ(mo_e, nocc, -madelung)
                          for k, mo_e in enumerate(self.mo_energy)]

        # Get location of padded elements in occupied and virtual space.
        nocc_per_kpt = get_nocc(cc, per_kpoint=True)
        nonzero_padding = padding_k_idx(cc, kind="joint")

        # Check direct and indirect gaps for possible issues with CCSD convergence.
        mo_e = [self.mo_energy[kp][nonzero_padding[kp]] for kp in range(nkpts)]
        mo_e = np.sort([y for x in mo_e for y in x])  # Sort de-nested array
        gap = mo_e[np.sum(nocc_per_kpt)] - mo_e[np.sum(nocc_per_kpt)-1]
        if gap < 1e-5:
            logger.warn(cc, 'HOMO-LUMO gap %s too small for KCCSD. '
                            'May cause issues in convergence.', gap)

        mem_incore, mem_outcore, mem_basic = _mem_usage(nkpts, nocc, nvir)
        mem_now = lib.current_memory()[0]
        fao2mo = cc._scf.with_df.ao2mo

        kconserv = cc.khelper.kconserv
        khelper = cc.khelper
        orbo = np.asarray(mo_coeff[:,:,:nocc], order='C')
        orbv = np.asarray(mo_coeff[:,:,nocc:], order='C')

        if (method == 'incore' and (mem_incore + mem_now < cc.max_memory)
                or cell.incore_anyway):
            log.info('using incore ERI storage')
            self.oooo = np.empty((nkpts,nkpts,nkpts,nocc,nocc,nocc,nocc), dtype=dtype)
            self.ooov = np.empty((nkpts,nkpts,nkpts,nocc,nocc,nocc,nvir), dtype=dtype)
            self.oovv = np.empty((nkpts,nkpts,nkpts,nocc,nocc,nvir,nvir), dtype=dtype)
            self.ovov = np.empty((nkpts,nkpts,nkpts,nocc,nvir,nocc,nvir), dtype=dtype)
            self.voov = np.empty((nkpts,nkpts,nkpts,nvir,nocc,nocc,nvir), dtype=dtype)
            self.vovv = np.empty((nkpts,nkpts,nkpts,nvir,nocc,nvir,nvir), dtype=dtype)
            #self.vvvv = np.empty((nkpts,nkpts,nkpts,nvir,nvir,nvir,nvir), dtype=dtype)
            self.vvvv = cc._scf.with_df.ao2mo_7d(orbv, factor=1./nkpts).transpose(0,2,1,3,5,4,6)

            for (ikp,ikq,ikr) in khelper.symm_map.keys():
                iks = kconserv[ikp,ikq,ikr]
                eri_kpt = fao2mo((mo_coeff[ikp],mo_coeff[ikq],mo_coeff[ikr],mo_coeff[iks]),
                                 (kpts[ikp],kpts[ikq],kpts[ikr],kpts[iks]), compact=False)
                if dtype == np.float: eri_kpt = eri_kpt.real
                eri_kpt = eri_kpt.reshape(nmo, nmo, nmo, nmo)
                for (kp, kq, kr) in khelper.symm_map[(ikp, ikq, ikr)]:
                    eri_kpt_symm = khelper.transform_symm(eri_kpt, kp, kq, kr).transpose(0, 2, 1, 3)
                    self.oooo[kp, kr, kq] = eri_kpt_symm[:nocc, :nocc, :nocc, :nocc] / nkpts
                    self.ooov[kp, kr, kq] = eri_kpt_symm[:nocc, :nocc, :nocc, nocc:] / nkpts
                    self.oovv[kp, kr, kq] = eri_kpt_symm[:nocc, :nocc, nocc:, nocc:] / nkpts
                    self.ovov[kp, kr, kq] = eri_kpt_symm[:nocc, nocc:, :nocc, nocc:] / nkpts
                    self.voov[kp, kr, kq] = eri_kpt_symm[nocc:, :nocc, :nocc, nocc:] / nkpts
                    self.vovv[kp, kr, kq] = eri_kpt_symm[nocc:, :nocc, nocc:, nocc:] / nkpts
                    #self.vvvv[kp, kr, kq] = eri_kpt_symm[nocc:, nocc:, nocc:, nocc:] / nkpts

            self.dtype = dtype
        else:
            log.info('using HDF5 ERI storage')
            self.feri1 = lib.H5TmpFile()

            self.oooo = self.feri1.create_dataset('oooo', (nkpts, nkpts, nkpts, nocc, nocc, nocc, nocc), dtype.char)
            self.ooov = self.feri1.create_dataset('ooov', (nkpts, nkpts, nkpts, nocc, nocc, nocc, nvir), dtype.char)
            self.oovv = self.feri1.create_dataset('oovv', (nkpts, nkpts, nkpts, nocc, nocc, nvir, nvir), dtype.char)
            self.ovov = self.feri1.create_dataset('ovov', (nkpts, nkpts, nkpts, nocc, nvir, nocc, nvir), dtype.char)
            self.voov = self.feri1.create_dataset('voov', (nkpts, nkpts, nkpts, nvir, nocc, nocc, nvir), dtype.char)
            self.vovv = self.feri1.create_dataset('vovv', (nkpts, nkpts, nkpts, nvir, nocc, nvir, nvir), dtype.char)

            if (not (cc.direct and type(cc._scf.with_df) is df.GDF)
                or cell.dimension == 2):
                self.vvvv = self.feri1.create_dataset('vvvv', (nkpts,nkpts,nkpts,nvir,nvir,nvir,nvir), dtype.char)

            # <ij|pq>  = (ip|jq)
            cput1 = time.clock(), time.time()
            for kp in range(nkpts):
                for kq in range(nkpts):
                    for kr in range(nkpts):
                        ks = kconserv[kp, kq, kr]
                        orbo_p = mo_coeff[kp][:, :nocc]
                        orbo_r = mo_coeff[kr][:, :nocc]
                        buf_kpt = fao2mo((orbo_p, mo_coeff[kq], orbo_r, mo_coeff[ks]),
                                         (kpts[kp], kpts[kq], kpts[kr], kpts[ks]), compact=False)
                        if mo_coeff[0].dtype == np.float: buf_kpt = buf_kpt.real
                        buf_kpt = buf_kpt.reshape(nocc, nmo, nocc, nmo).transpose(0, 2, 1, 3)
                        self.dtype = buf_kpt.dtype
                        self.oooo[kp, kr, kq, :, :, :, :] = buf_kpt[:, :, :nocc, :nocc] / nkpts
                        self.ooov[kp, kr, kq, :, :, :, :] = buf_kpt[:, :, :nocc, nocc:] / nkpts
                        self.oovv[kp, kr, kq, :, :, :, :] = buf_kpt[:, :, nocc:, nocc:] / nkpts
            cput1 = log.timer_debug1('transforming oopq', *cput1)

            # <ia|pq> = (ip|aq)
            cput1 = time.clock(), time.time()
            for kp in range(nkpts):
                for kq in range(nkpts):
                    for kr in range(nkpts):
                        ks = kconserv[kp, kq, kr]
                        orbo_p = mo_coeff[kp][:, :nocc]
                        orbv_r = mo_coeff[kr][:, nocc:]
                        buf_kpt = fao2mo((orbo_p, mo_coeff[kq], orbv_r, mo_coeff[ks]),
                                         (kpts[kp], kpts[kq], kpts[kr], kpts[ks]), compact=False)
                        if mo_coeff[0].dtype == np.float: buf_kpt = buf_kpt.real
                        buf_kpt = buf_kpt.reshape(nocc, nmo, nvir, nmo).transpose(0, 2, 1, 3)
                        self.ovov[kp, kr, kq, :, :, :, :] = buf_kpt[:, :, :nocc, nocc:] / nkpts
                        # TODO: compute vovv on the fly
                        self.vovv[kr, kp, ks, :, :, :, :] = buf_kpt[:, :, nocc:, nocc:].transpose(1, 0, 3, 2) / nkpts
                        self.voov[kr, kp, ks, :, :, :, :] = buf_kpt[:, :, nocc:, :nocc].transpose(1, 0, 3, 2) / nkpts
            cput1 = log.timer_debug1('transforming ovpq', *cput1)

            ## Without k-point symmetry
            # cput1 = time.clock(), time.time()
            # for kp in range(nkpts):
            #    for kq in range(nkpts):
            #        for kr in range(nkpts):
            #            ks = kconserv[kp,kq,kr]
            #            orbv_p = mo_coeff[kp][:,nocc:]
            #            orbv_q = mo_coeff[kq][:,nocc:]
            #            orbv_r = mo_coeff[kr][:,nocc:]
            #            orbv_s = mo_coeff[ks][:,nocc:]
            #            for a in range(nvir):
            #                orbva_p = orbv_p[:,a].reshape(-1,1)
            #                buf_kpt = fao2mo((orbva_p,orbv_q,orbv_r,orbv_s),
            #                                 (kpts[kp],kpts[kq],kpts[kr],kpts[ks]), compact=False)
            #                if mo_coeff[0].dtype == np.float: buf_kpt = buf_kpt.real
            #                buf_kpt = buf_kpt.reshape((1,nvir,nvir,nvir)).transpose(0,2,1,3)
            #                self.vvvv[kp,kr,kq,a,:,:,:] = buf_kpt[:] / nkpts
            # cput1 = log.timer_debug1('transforming vvvv', *cput1)

            cput1 = time.clock(), time.time()
            mem_now = lib.current_memory()[0]
            if (cc.direct and type(cc._scf.with_df) is df.GDF
                and cell.dimension != 2):
                # cc._scf.with_df needs to be df.GDF only (not MDF)
                _init_df_eris(cc, self)

            elif nvir ** 4 * 16 / 1e6 + mem_now < cc.max_memory:
                for (ikp, ikq, ikr) in khelper.symm_map.keys():
                    iks = kconserv[ikp, ikq, ikr]
                    orbv_p = mo_coeff[ikp][:, nocc:]
                    orbv_q = mo_coeff[ikq][:, nocc:]
                    orbv_r = mo_coeff[ikr][:, nocc:]
                    orbv_s = mo_coeff[iks][:, nocc:]
                    # unit cell is small enough to handle vvvv in-core
                    buf_kpt = fao2mo((orbv_p,orbv_q,orbv_r,orbv_s),
                                     kpts[[ikp,ikq,ikr,iks]], compact=False)
                    if dtype == np.float: buf_kpt = buf_kpt.real
                    buf_kpt = buf_kpt.reshape((nvir, nvir, nvir, nvir))
                    for (kp, kq, kr) in khelper.symm_map[(ikp, ikq, ikr)]:
                        buf_kpt_symm = khelper.transform_symm(buf_kpt, kp, kq, kr).transpose(0, 2, 1, 3)
                        self.vvvv[kp, kr, kq] = buf_kpt_symm / nkpts
            else:
                raise MemoryError('Minimal memory requirements %s MB'
                                  % (mem_now + nvir ** 4 / 1e6 * 16 * 2))
                for (ikp, ikq, ikr) in khelper.symm_map.keys():
                    for a in range(nvir):
                        orbva_p = orbv_p[:, a].reshape(-1, 1)
                        buf_kpt = fao2mo((orbva_p, orbv_q, orbv_r, orbv_s),
                                         (kpts[ikp], kpts[ikq], kpts[ikr], kpts[iks]), compact=False)
                        if mo_coeff[0].dtype == np.float: buf_kpt = buf_kpt.real
                        buf_kpt = buf_kpt.reshape((1, nvir, nvir, nvir)).transpose(0, 2, 1, 3)

                        self.vvvv[ikp, ikr, ikq, a, :, :, :] = buf_kpt[0, :, :, :] / nkpts
                        # Store symmetric permutations
                        self.vvvv[ikr, ikp, iks, :, a, :, :] = buf_kpt.transpose(1, 0, 3, 2)[:, 0, :, :] / nkpts
                        self.vvvv[ikq, iks, ikp, :, :, a, :] = buf_kpt.transpose(2, 3, 0, 1).conj()[:, :, 0, :] / nkpts
                        self.vvvv[iks, ikq, ikr, :, :, :, a] = buf_kpt.transpose(3, 2, 1, 0).conj()[:, :, :, 0] / nkpts
            cput1 = log.timer_debug1('transforming vvvv', *cput1)

        log.timer('CCSD integral transformation', *cput0)


def _init_df_eris(cc, eris):
    from pyscf.pbc.df import df
    from pyscf.ao2mo import _ao2mo
    if cc._scf.with_df._cderi is None:
        cc._scf.with_df.build()

    cell = cc._scf.cell
    if cell.dimension == 2:
        # 2D ERIs are not positive definite. The 3-index tensors are stored in
        # two part. One corresponds to the positive part and one corresponds
        # to the negative part. The negative part is not considered in the
        # DF-driven CCSD implementation.
        raise NotImplementedError

    nocc = cc.nocc
    nmo = cc.nmo
    nvir = nmo - nocc
    nao = cell.nao_nr()

    kpts = cc.kpts
    nkpts = len(kpts)
    naux = cc._scf.with_df.get_naoaux()
    if gamma_point(kpts):
        dtype = np.double
    else:
        dtype = np.complex128
    dtype = np.result_type(dtype, *eris.mo_coeff)
    eris.Lpv = Lpv = np.empty((nkpts,nkpts), dtype=object)

    with h5py.File(cc._scf.with_df._cderi, 'r') as f:
        kptij_lst = f['j3c-kptij'].value
        tao = []
        ao_loc = None
        for ki, kpti in enumerate(kpts):
            for kj, kptj in enumerate(kpts):
                kpti_kptj = np.array((kpti, kptj))
                Lpq = np.asarray(df._getitem(f, 'j3c', kpti_kptj, kptij_lst))

                mo = np.hstack((eris.mo_coeff[ki], eris.mo_coeff[kj][:, nocc:]))
                mo = np.asarray(mo, dtype=dtype, order='F')
                if dtype == np.double:
                    out = _ao2mo.nr_e2(Lpq, mo, (0, nmo, nmo, nmo + nvir), aosym='s2')
                else:
<<<<<<< HEAD
                    if Lpq.size != naux * nao ** 2:  # aosym = 's2'
                        Lpq = lib.unpack_tril(Lpq).astype(np.complex128)
                    out = _ao2mo.r_e2(Lpq, mo, (0, nmo, nmo, nmo + nvir), tao, ao_loc)
                Lpv[ki,kj] = out
=======
                    #Note: Lpq.shape[0] != naux if linear dependency is found in auxbasis
                    if Lpq[0].size != nao**2: # aosym = 's2'
                        Lpq = lib.unpack_tril(Lpq).astype(np.complex128)
                    out = _ao2mo.r_e2(Lpq, mo, (0, nmo, nmo, nmo + nvir), tao, ao_loc)
                Lpv[ki,kj] = out.reshape(-1,nmo,nvir)
>>>>>>> df7c690b
    return eris

imd = imdk


class _IMDS:
    # Identical to molecular rccsd_slow
    def __init__(self, cc):
        self.verbose = cc.verbose
        self.stdout = cc.stdout
        self.t1 = cc.t1
        self.t2 = cc.t2
        self.eris = cc.eris
        self.kconserv = cc.khelper.kconserv
        self.made_ip_imds = False
        self.made_ea_imds = False
        self._made_shared_2e = False
        # TODO: check whether to hold all stuff in memory
        self._fimd = lib.H5TmpFile() if hasattr(self.eris, "feri1") else None

    def _make_shared_1e(self):
        cput0 = (time.clock(), time.time())
        log = logger.Logger(self.stdout, self.verbose)

        t1, t2, eris = self.t1, self.t2, self.eris
        kconserv = self.kconserv
        self.Loo = imd.Loo(t1, t2, eris, kconserv)
        self.Lvv = imd.Lvv(t1, t2, eris, kconserv)
        self.Fov = imd.cc_Fov(t1, t2, eris, kconserv)

        log.timer('EOM-CCSD shared one-electron intermediates', *cput0)

    def _make_shared_2e(self):
        cput0 = (time.clock(), time.time())
        log = logger.Logger(self.stdout, self.verbose)

        t1, t2, eris = self.t1, self.t2, self.eris
        kconserv = self.kconserv

        if self._fimd is not None:
            nkpts, nocc, nvir = t1.shape
            ovov_dest = self._fimd.create_dataset('ovov', (nkpts, nkpts, nkpts, nocc, nvir, nocc, nvir), t1.dtype.char)
            ovvo_dest = self._fimd.create_dataset('ovvo', (nkpts, nkpts, nkpts, nocc, nvir, nvir, nocc), t1.dtype.char)
        else:
            ovov_dest = ovvo_dest = None

        # 2 virtuals
        self.Wovov = imd.Wovov(t1, t2, eris, kconserv, ovov_dest)
        self.Wovvo = imd.Wovvo(t1, t2, eris, kconserv, ovvo_dest)
        self.Woovv = eris.oovv

        log.timer('EOM-CCSD shared two-electron intermediates', *cput0)

    def make_ip(self, ip_partition=None):
        self._make_shared_1e()
        if self._made_shared_2e is False and ip_partition != 'mp':
            self._make_shared_2e()
            self._made_shared_2e = True

        cput0 = (time.clock(), time.time())
        log = logger.Logger(self.stdout, self.verbose)

        t1, t2, eris = self.t1, self.t2, self.eris
        kconserv = self.kconserv

        if self._fimd is not None:
            nkpts, nocc, nvir = t1.shape
            oooo_dest = self._fimd.create_dataset('oooo', (nkpts, nkpts, nkpts, nocc, nocc, nocc, nocc), t1.dtype.char)
            ooov_dest = self._fimd.create_dataset('ooov', (nkpts, nkpts, nkpts, nocc, nocc, nocc, nvir), t1.dtype.char)
            ovoo_dest = self._fimd.create_dataset('ovoo', (nkpts, nkpts, nkpts, nocc, nvir, nocc, nocc), t1.dtype.char)
        else:
            oooo_dest = ooov_dest = ovoo_dest = None

        # 0 or 1 virtuals
        if ip_partition != 'mp':
            self.Woooo = imd.Woooo(t1, t2, eris, kconserv, oooo_dest)
        self.Wooov = imd.Wooov(t1, t2, eris, kconserv, ooov_dest)
        self.Wovoo = imd.Wovoo(t1, t2, eris, kconserv, ovoo_dest)
        self.made_ip_imds = True
        log.timer('EOM-CCSD IP intermediates', *cput0)

    def make_ea(self, ea_partition=None):
        self._make_shared_1e()
        if self._made_shared_2e is False and ea_partition != 'mp':
            self._make_shared_2e()
            self._made_shared_2e = True

        cput0 = (time.clock(), time.time())
        log = logger.Logger(self.stdout, self.verbose)

        t1, t2, eris = self.t1, self.t2, self.eris
        kconserv = self.kconserv

        if self._fimd is not None:
            nkpts, nocc, nvir = t1.shape
            vovv_dest = self._fimd.create_dataset('vovv', (nkpts, nkpts, nkpts, nvir, nocc, nvir, nvir), t1.dtype.char)
            vvvo_dest = self._fimd.create_dataset('vvvo', (nkpts, nkpts, nkpts, nvir, nvir, nvir, nocc), t1.dtype.char)
            vvvv_dest = self._fimd.create_dataset('vvvv', (nkpts, nkpts, nkpts, nvir, nvir, nvir, nvir), t1.dtype.char)
        else:
            vovv_dest = vvvo_dest = vvvv_dest = None

        # 3 or 4 virtuals
        self.Wvovv = imd.Wvovv(t1, t2, eris, kconserv, vovv_dest)
        if ea_partition == 'mp' and np.all(t1 == 0):
            self.Wvvvo = imd.Wvvvo(t1, t2, eris, kconserv, vvvo_dest)
        else:
            self.Wvvvv = imd.Wvvvv(t1, t2, eris, kconserv, vvvv_dest)
            self.Wvvvo = imd.Wvvvo(t1, t2, eris, kconserv, self.Wvvvv, vvvo_dest)
        self.made_ea_imds = True
        log.timer('EOM-CCSD EA intermediates', *cput0)

    def make_ee(self):
        raise NotImplementedError


def _mem_usage(nkpts, nocc, nvir):
    incore = nkpts ** 3 * (nocc + nvir) ** 4
    # Roughly, factor of two for intermediates and factor of two
    # for safety (temp arrays, copying, etc)
    incore *= 4
    # TODO: Improve incore estimate and add outcore estimate
    outcore = basic = incore
    return incore * 16 / 1e6, outcore * 16 / 1e6, basic * 16 / 1e6


if __name__ == '__main__':
    from pyscf.pbc import gto, scf, cc

    cell = gto.Cell()
    cell.atom = '''
    C 0.000000000000   0.000000000000   0.000000000000
    C 1.685068664391   1.685068664391   1.685068664391
    '''
    cell.basis = {'C': [[0, (0.8, 1.0)],
                        [1, (1.0, 1.0)]]}
    cell.pseudo = 'gth-pade'
    cell.a = '''
    0.000000000, 3.370137329, 3.370137329
    3.370137329, 0.000000000, 3.370137329
    3.370137329, 3.370137329, 0.000000000'''
    cell.unit = 'B'
    cell.verbose = 5
    cell.build()

    # Running HF and CCSD with 1x1x2 Monkhorst-Pack k-point mesh
    kmf = scf.KRHF(cell, kpts=cell.make_kpts([1, 1, 2]), exxdiv=None)
<<<<<<< HEAD
=======
    kmf.conv_tol_grad = 1e-8
>>>>>>> df7c690b
    ehf = kmf.kernel()

    mycc = cc.KRCCSD(kmf)
    mycc.conv_tol = 1e-10
    mycc.conv_tol_normt = 1e-10
    ecc, t1, t2 = mycc.kernel()
    print(ecc - -0.155298393321855)

<<<<<<< HEAD
    e_ip, _ = mycc.ipccsd(nroots=3, kptlist=(0,))
    e_ea, _ = mycc.eaccsd(nroots=3, kptlist=(0,))
    print(e_ip, e_ea)
=======
    #e_ip, _ = mycc.ipccsd(nroots=3, kptlist=(0,))
    mycc.max_cycle = 100
    e_ea, _ = mycc.eaccsd(nroots=1, koopmans=True, kptlist=(0,))
    #print(e_ip, e_ea)
    exit()
>>>>>>> df7c690b

    ####
    cell = gto.Cell()
    cell.atom = '''
    He 0.000000000000   0.000000000000   0.000000000000
    He 1.685068664391   1.685068664391   1.685068664391
    '''
    cell.basis = [[0, (1., 1.)], [0, (.5, 1.)]]
    cell.a = '''
    0.000000000, 3.370137329, 3.370137329
    3.370137329, 0.000000000, 3.370137329
    3.370137329, 3.370137329, 0.000000000'''
    cell.unit = 'B'
    cell.build()

    np.random.seed(2)
    # Running HF and CCSD with 1x1x2 Monkhorst-Pack k-point mesh
    kmf = scf.KRHF(cell, kpts=cell.make_kpts([1, 1, 3]), exxdiv=None)
    nmo = cell.nao_nr()
    kmf.mo_occ = np.zeros((3, nmo))
    kmf.mo_occ[:, :2] = 2
    kmf.mo_energy = np.arange(nmo) + np.random.random((3, nmo)) * .3
    kmf.mo_energy[kmf.mo_occ == 0] += 2
    kmf.mo_coeff = (np.random.random((3, nmo, nmo)) +
                    np.random.random((3, nmo, nmo)) * 1j - .5 - .5j)


    def rand_t1_t2(mycc):
        nkpts = mycc.nkpts
        nocc = mycc.nocc
        nmo = mycc.nmo
        nvir = nmo - nocc
        np.random.seed(1)
        t1 = (np.random.random((nkpts, nocc, nvir)) +
              np.random.random((nkpts, nocc, nvir)) * 1j - .5 - .5j)
        t2 = (np.random.random((nkpts, nkpts, nkpts, nocc, nocc, nvir, nvir)) +
              np.random.random((nkpts, nkpts, nkpts, nocc, nocc, nvir, nvir)) * 1j - .5 - .5j)
        kconserv = kpts_helper.get_kconserv(kmf.cell, kmf.kpts)
        Ps = kconserve_pmatrix(nkpts, kconserv)
        t2 = t2 + np.einsum('xyzijab,xyzw->yxwjiba', t2, Ps)
        return t1, t2


    mycc = KRCCSD(kmf)
    eris = mycc.ao2mo()
    t1, t2 = rand_t1_t2(mycc)
    Ht1, Ht2 = mycc.update_amps(t1, t2, eris)
    print(lib.finger(Ht1) - (-4.6808039711608824 + 9.4962987225515789j))  # FIXME
    print(lib.finger(Ht2) - (18.613685230812546 + 114.66975731912211j))  # FIXME

    kmf = kmf.density_fit(auxbasis=[[0, (1., 1.)], [0, (.5, 1.)]])
    mycc = KRCCSD(kmf)
    eris = _ERIS(mycc, mycc.mo_coeff, method='outcore')
    t1, t2 = rand_t1_t2(mycc)
    Ht1, Ht2 = mycc.update_amps(t1, t2, eris)
    print(lib.finger(Ht1) - (-3.6611794882508244 + 9.2241044317516554j))  # FIXME
    print(lib.finger(Ht2) - (-196.88536721771101 - 432.29569128644886j))  # FIXME<|MERGE_RESOLUTION|>--- conflicted
+++ resolved
@@ -1367,18 +1367,11 @@
                 if dtype == np.double:
                     out = _ao2mo.nr_e2(Lpq, mo, (0, nmo, nmo, nmo + nvir), aosym='s2')
                 else:
-<<<<<<< HEAD
-                    if Lpq.size != naux * nao ** 2:  # aosym = 's2'
-                        Lpq = lib.unpack_tril(Lpq).astype(np.complex128)
-                    out = _ao2mo.r_e2(Lpq, mo, (0, nmo, nmo, nmo + nvir), tao, ao_loc)
-                Lpv[ki,kj] = out
-=======
                     #Note: Lpq.shape[0] != naux if linear dependency is found in auxbasis
                     if Lpq[0].size != nao**2: # aosym = 's2'
                         Lpq = lib.unpack_tril(Lpq).astype(np.complex128)
                     out = _ao2mo.r_e2(Lpq, mo, (0, nmo, nmo, nmo + nvir), tao, ao_loc)
                 Lpv[ki,kj] = out.reshape(-1,nmo,nvir)
->>>>>>> df7c690b
     return eris
 
 imd = imdk
@@ -1525,10 +1518,7 @@
 
     # Running HF and CCSD with 1x1x2 Monkhorst-Pack k-point mesh
     kmf = scf.KRHF(cell, kpts=cell.make_kpts([1, 1, 2]), exxdiv=None)
-<<<<<<< HEAD
-=======
     kmf.conv_tol_grad = 1e-8
->>>>>>> df7c690b
     ehf = kmf.kernel()
 
     mycc = cc.KRCCSD(kmf)
@@ -1537,17 +1527,11 @@
     ecc, t1, t2 = mycc.kernel()
     print(ecc - -0.155298393321855)
 
-<<<<<<< HEAD
-    e_ip, _ = mycc.ipccsd(nroots=3, kptlist=(0,))
-    e_ea, _ = mycc.eaccsd(nroots=3, kptlist=(0,))
-    print(e_ip, e_ea)
-=======
     #e_ip, _ = mycc.ipccsd(nroots=3, kptlist=(0,))
     mycc.max_cycle = 100
     e_ea, _ = mycc.eaccsd(nroots=1, koopmans=True, kptlist=(0,))
     #print(e_ip, e_ea)
     exit()
->>>>>>> df7c690b
 
     ####
     cell = gto.Cell()
