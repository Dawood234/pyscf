--- conflicted
+++ resolved
@@ -410,12 +410,8 @@
         self._test_cu_metallic_nonequal_occ(kmf, cell, -0.96676526820520137)
 
     def test_ccsd_t_non_hf(self):
-<<<<<<< HEAD
-        '''Tests ccsd and ccsd_t for non-Hartree-Fock references.'''
-=======
         '''Tests ccsd and ccsd_t for non-Hartree-Fock references
         using supercell vs k-point calculation.'''
->>>>>>> fd2f9ce9
         n = 14
         cell = make_test_cell.test_cell_n3([n]*3)
 
@@ -454,12 +450,8 @@
         self.assertAlmostEqual(ercc_t/np.prod(nk), ekcc_t, 6)
 
     def test_ccsd_t_non_hf_frozen(self):
-<<<<<<< HEAD
-        '''Tests ccsd and ccsd_t for non-Hartree-Fock references with frozen orbitals.'''
-=======
         '''Tests ccsd and ccsd_t for non-Hartree-Fock references with frozen orbitals
         using supercell vs k-point calculation.'''
->>>>>>> fd2f9ce9
         n = 14
         cell = make_test_cell.test_cell_n3([n]*3)
         #import sys
@@ -501,12 +493,8 @@
         self.assertAlmostEqual(ercc_t/np.prod(nk), ekcc_t, 6)
 
     def test_ccsd_t_hf(self):
-<<<<<<< HEAD
-        '''Tests ccsd and ccsd_t for Hartree-Fock references.'''
-=======
         '''Tests ccsd and ccsd_t for Hartree-Fock references using supercell
         vs k-point calculation.'''
->>>>>>> fd2f9ce9
         n = 14
         cell = make_test_cell.test_cell_n3([n]*3)
 
@@ -544,12 +532,8 @@
         self.assertAlmostEqual(ercc_t/np.prod(nk), ekcc_t, 6)
 
     def test_ccsd_t_hf_frozen(self):
-<<<<<<< HEAD
-        '''Tests ccsd and ccsd_t for Hartree-Fock references with frozen orbitals.'''
-=======
         '''Tests ccsd and ccsd_t for Hartree-Fock references with frozen orbitals
         using supercell vs k-point calculation.'''
->>>>>>> fd2f9ce9
         n = 14
         cell = make_test_cell.test_cell_n3([n]*3)
 
@@ -614,11 +598,7 @@
         ekrcc, t1, t2 = mycc.kernel(eris=eris)
         ekrcc_t = mycc.ccsd_t(eris=eris)
 
-<<<<<<< HEAD
-        self.assertAlmostEqual(ekrcc_t, -0.00216678709982, 6)
-=======
         self.assertAlmostEqual(ekrcc_t, -0.0021667871077339, 6)
->>>>>>> fd2f9ce9
         self.assertAlmostEqual(ekrcc_t, ekgcc_t, 6)
 
     def test_rccsd_t_non_hf_against_so(self):
