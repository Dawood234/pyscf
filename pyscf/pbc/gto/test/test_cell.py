--- conflicted
+++ resolved
@@ -155,18 +155,8 @@
         cell.low_dim_ft_type = 'inf_vacuum'
         cell.rcut = 3.6
         cell.build()
-<<<<<<< HEAD
-        self.assertAlmostEqual(cell.ewald(), 3898143.7149599474, 2)
-=======
         # FIXME: why python 3.8 generates different value at 4th decimal place
         self.assertAlmostEqual(cell.ewald(), 3898143.7149599474, 2)
-
-        a = numpy.eye(3) * 3
-        a[0,1] = .2
-        c = pgto.M(atom='H 0 0.1 0; H 1.1 2.0 0; He 1.2 .3 0.2',
-                   a=a, dimension=2, verbose=0)
-        self.assertAlmostEqual(c.ewald(), -3.0902098018260418, 9)
->>>>>>> 5b7a146f
 
     def test_ewald_1d_inf_vacuum(self):
         cell = pgto.Cell()
