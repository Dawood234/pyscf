#!/usr/bin/env python
# Copyright 2014-2018 The PySCF Developers. All Rights Reserved.
#
# Licensed under the Apache License, Version 2.0 (the "License");
# you may not use this file except in compliance with the License.
# You may obtain a copy of the License at
#
#     http://www.apache.org/licenses/LICENSE-2.0
#
# Unless required by applicable law or agreed to in writing, software
# distributed under the License is distributed on an "AS IS" BASIS,
# WITHOUT WARRANTIES OR CONDITIONS OF ANY KIND, either express or implied.
# See the License for the specific language governing permissions and
# limitations under the License.

import unittest
import numpy as np
from pyscf.pbc import gto as pbcgto
from pyscf.pbc.scf import khf
from pyscf.pbc.lib import kpts_helper
from pyscf import lib

def setUpModule():
    global cell
    cell = pbcgto.Cell()
    cell.atom = 'He 0 0 0'
    cell.a = '''0.      1.7834  1.7834
                1.7834  0.      1.7834
                1.7834  1.7834  0.    '''
    cell.verbose = 0
    cell.build()

def tearDownModule():
    global cell
    del cell

class KnownValues(unittest.TestCase):
    def test_kconserve(self):
        kpts = cell.make_kpts([3,4,5])
        kconserve = kpts_helper.get_kconserv(cell, kpts)
        self.assertAlmostEqual(lib.finger(kconserve), 84.88659638289468, 9)

    def test_kconserve3(self):
        kpts = cell.make_kpts([2,2,2])
        nkpts = kpts.shape[0]
        kijkab = [range(nkpts),range(nkpts),1,range(nkpts),range(nkpts)]
        kconserve = kpts_helper.get_kconserv3(cell, kpts, kijkab)
        self.assertAlmostEqual(lib.finger(kconserve), -3.1172758206126852, 0)

    def test_conj_kpts(self):
        kpts = cell.make_kpts([8,5,2])
        idx = np.arange(kpts.shape[0])
        np.random.shuffle(idx)
        kpts = kpts[idx]
        idx = kpts_helper.conj_mapping(cell, kpts)
        check = (kpts+kpts[idx]).dot(cell.lattice_vectors().T/(2*np.pi)) + 1e-14
        self.assertAlmostEqual(np.modf(check)[0].max(), 0, 12)

    def test_symmetrize(self):
        pass

<<<<<<< HEAD
=======
    def test_group_by_conj_paris(self):
        kpts = cell.make_kpts([3,4,1])
        nkpts = len(kpts)
        ukpts, _, uniq_inv = kpts_helper.unique_with_wrap_around(
            cell, (kpts[None,:,:] - kpts[:,None,:]).reshape(-1, 3))
        pairs = kpts_helper.group_by_conj_pairs(cell, ukpts)[0]
        self.assertEqual(
            pairs, [(0, 0), (2, 2), (1, 3), (4, 8), (5, 11), (6, 10), (7, 9)])
        for i, j in pairs:
            if j is not None:
                idx = np.where(uniq_inv == i)[0] // nkpts
                idy = np.where(uniq_inv == i)[0] % nkpts
                self.assertTrue(np.array_equiv(np.sort(idy*nkpts+idx), np.where(uniq_inv == j)[0]))

>>>>>>> 78cd8586
if __name__ == "__main__":
    print("Tests for kpts_helper")
    unittest.main()<|MERGE_RESOLUTION|>--- conflicted
+++ resolved
@@ -59,8 +59,6 @@
     def test_symmetrize(self):
         pass
 
-<<<<<<< HEAD
-=======
     def test_group_by_conj_paris(self):
         kpts = cell.make_kpts([3,4,1])
         nkpts = len(kpts)
@@ -75,7 +73,6 @@
                 idy = np.where(uniq_inv == i)[0] % nkpts
                 self.assertTrue(np.array_equiv(np.sort(idy*nkpts+idx), np.where(uniq_inv == j)[0]))
 
->>>>>>> 78cd8586
 if __name__ == "__main__":
     print("Tests for kpts_helper")
     unittest.main()