
import math
import numpy as np
import numpy.fft
import scipy.linalg
import scipy.special
import pyscf.gto.mole
import pyscf.dft.numint
import pyscf.scf
import pyscf.scf.hf
import pyscf.dft
import cell as cl
import pbc
import pp

from pyscf.lib import logger

pi=math.pi
sqrt=math.sqrt
exp=math.exp
erfc = scipy.special.erfc

def get_hcore(mf, cell, kpt=None):
    '''H core. Modeled after get_veff_ in rks.py'''
<<<<<<< HEAD
    #hcore=get_nuc(cell, mf.gs) 
    hcore=get_pp(cell, mf.gs) 
    hcore+=get_t(cell, mf.gs)
=======

    if kpt is None:
        kpt=np.zeros([3,1])

    hcore=get_nuc(cell, mf.gs, kpt)
    hcore+=get_t(cell, mf.gs, kpt)
>>>>>>> 066ca35f
    return hcore

def get_nuc(cell, gs, kpt=None):
    '''
    Bare periodic nuc-el AO matrix (G=0 component removed).
    c.f. Martin Eq. (12.16)-(12.21)
    
    Returns
        v_nuc (nao x nao) matrix
    '''
<<<<<<< HEAD
    chargs=[cell.atom_charge(i) for i in range(cell.natm)]
=======
    if kpt is None:
        kpt=np.zeros([3,1])

    chargs=[cell.atom_charge(i) for i in range(len(cell._atm))]
>>>>>>> 066ca35f

    Gv=pbc.get_Gv(cell, gs)
    SI=pbc.get_SI(cell, Gv)
    coulG=pbc.get_coulG(cell, gs)
    
    coords=pbc.setup_uniform_grids(cell,gs)

    #vneG=np.zeros(coords.shape[0], np.complex128)
    #for ia, qa in enumerate(chargs):
    #    vneG+=-chargs[ia] * SI[ia,:] * coulG
    vneG = -np.dot(chargs,SI) * coulG

    vneR=pbc.ifft(vneG, gs)
    aoR=pbc.get_aoR(cell, coords, kpt)
        
    nao=aoR.shape[1]
    vne = np.dot(aoR.T.conj(), vneR.reshape(-1,1)*aoR).real
    return vne

def get_pp(cell, gs, kpt):
    '''
    Nuc-el pseudopotential AO matrix
    '''
<<<<<<< HEAD
    Gv=pbc.get_Gv(cell, gs)
    SI=pbc.get_SI(cell, Gv)
    coords=pbc.setup_uniform_grids(cell,gs)
    aoR=pbc.get_aoR(cell, coords)
=======
    if kpt is None:
        kpt=np.zeros([3,1])

    chargs=[cell.atom_charge(i) for i in range(len(cell._atm))]

    Gv=pbc.get_Gv(cell, gs)
    SI=pbc.get_SI(cell, Gv)
    vlocG=pp.get_vlocG(cell, gs)
    
    coords=pbc.setup_uniform_grids(cell,gs)

    #vpplocG=np.zeros(coords.shape[0], np.complex128)
    #for ia, qa in enumerate(chargs):
    #    vpplocG+=-chargs[ia] * SI[ia,:] * vlocG
    qvlocG = chargs*vlocG
    vpplocG = -np.sum(SI * qvlocG, axis=0)

    vpplocR=pbc.ifft(vpplocG, gs)
    aoR=pbc.get_aoR(cell, coords, kpt)
        
>>>>>>> 066ca35f
    nao=aoR.shape[1]

    vlocG=pp.get_vlocG(cell, gs)
    vpplocG = np.sum(SI * vlocG, axis=0)

    # vpploc in real-space
    vpplocR=pbc.ifft(vpplocG, gs)
    vpploc = np.dot(aoR.T.conj(), vpplocR.reshape(-1,1)*aoR).real
<<<<<<< HEAD

    # vppnonloc in reciprocal space
    aoG=np.empty(aoR.shape, np.complex128)
    for i in range(nao):
        aoG[:,i]=pbc.fft(aoR[:,i], gs)

    ngs=aoG.shape[0]
    vppnl = np.zeros((nao,nao))
    print "Getting NL projectors ...",
    hs, projGs = pp.get_projG(cell, gs)
    print "done."
    for ia, [h_ia,projG_ia] in enumerate(zip(hs,projGs)):
        for l, h in enumerate(h_ia):
            nl = h.shape[0]
            for m in range(-l,l+1):
                for i in range(nl):
                    SPG_lmi = SI[ia,:] * projG_ia[l][m][i]
                    SPG_lmi_aoG = np.einsum('g,gp->p', SPG_lmi.conj(), aoG)
                    for j in range(nl):
                        SPG_lmj= SI[ia,:] * projG_ia[l][m][j]
                        SPG_lmj_aoG = np.einsum('g,gp->p', SPG_lmj.conj(), aoG)
                        vppnl += h[i,j]*np.einsum('p,q->pq', 
                                                SPG_lmi_aoG.conj(), 
                                                SPG_lmj_aoG).real

    vppnl *= (1./ngs**2)
    # Potential is attractive
    return -(vpploc + vppnl)
=======
    return vpploc
>>>>>>> 066ca35f

def get_t(cell, gs, kpt=None):
    '''
    Kinetic energy AO matrix

    Note:  evaluated in real space
    '''
    if kpt is None:
        kpt=np.zeros([3,1])
    
<<<<<<< HEAD
    Gv=pbc.get_Gv(cell, gs)

    #print type(kpt)
    #print type(Gv)
    #print kpt

    Gv+=kpt
    #G2=np.einsum('ji,ji->i', Gv, Gv)
    G2=np.sum(Gv*Gv,axis=0)
=======
    #Gv=pbc.get_Gv(cell, gs)
    #:G2=np.array([np.inner(Gv[:,i], Gv[:,i]) for i in xrange(Gv.shape[1])])
    #G2=np.einsum('ji,ji->i', Gv, Gv)
>>>>>>> 066ca35f

    coords=pbc.setup_uniform_grids(cell, gs)
    #aoR=pbc.get_aoR(cell, coords, kpt)

<<<<<<< HEAD
    nao=aoR.shape[1]
    for i in range(nao):
        aoG[:,i]=pbc.fft(aoR[:,i], gs)
        TaoG[:,i]=0.5*G2*aoG[:,i]
                
    t = np.dot(aoG.T.conj(), TaoG).real
=======
    aoR=pbc.get_aoR(cell, coords, kpt, isgga=True)
    #aoR0=pbc.get_aoR(cell, coords, kpt, nimgs=(0,0,0))

    # aoG=np.empty(aoR.shape, np.complex128)
    # TaoG=np.empty(aoR.shape, np.complex128)
    # TaoR=np.empty(aoR.shape, np.complex128)

    # nao=aoR.shape[1]
    # for i in range(nao):
    #     aoG[:,i]=pbc.fft(aoR[:,i], gs)
    #     TaoG[:,i]=0.5*G2*aoG[:,i]
    #     TaoR[:,i]=pbc.ifft(TaoG[:,i], gs)
   
    #:t=np.empty([nao,nao])
    #:for i in range(nao):
    #:    for j in range(nao):
    #:        t[i,j]=np.vdot(aoG[:,i],TaoG[:,j])
    #t = np.dot(aoG.T.conj(), TaoG).real
>>>>>>> 066ca35f

    #t = np.dot(aoR.T.conj(), TaoR).real
    t = (np.dot(aoR[1].T.conj(), aoR[1]).real +
         np.dot(aoR[2].T.conj(), aoR[2]).real +
         np.dot(aoR[3].T.conj(), aoR[3]).real)

    t*= 0.5

    ngs=aoR.shape[1]
    #t *= (cell.vol/ngs**2)
    t *= (cell.vol/ngs)
    return t

def get_ovlp(cell, gs, kpt=None):
    '''
    Overlap AO matrix
    '''
    if kpt is None:
        kpt=np.zeros([3,1])
    
    coords=pbc.setup_uniform_grids(cell, gs)
    aoR=pbc.get_aoR(cell, coords, kpt)

    #nao=aoR.shape[1]
    # aoG=np.empty(aoR.shape, np.complex128)
    # for i in range(nao):
    #     aoG[:,i]=pbc.fft(aoR[:,i], gs)
    # s = np.dot(aoG.T.conj(), aoG).real
    s = np.dot(aoR.T.conj(), aoR).real
    ngs=aoR.shape[0]
    #s *= (cell.vol/ngs**2)
    s *= (cell.vol/ngs)
    return s
    
def get_j(cell, dm, gs, kpt=None):
    '''
    Coulomb AO matrix 
    '''
    if kpt is None:
        kpt=np.zeros([3,1])

    coulG=pbc.get_coulG(cell, gs)

    coords=pbc.setup_uniform_grids(cell, gs)
    aoR=pbc.get_aoR(cell, coords, kpt)

    rhoR=pbc.get_rhoR(cell, aoR, dm)
    rhoG=pbc.fft(rhoR, gs)

    vG=coulG*rhoG
    vR=pbc.ifft(vG, gs)

    nao=aoR.shape[1]
    ngs=aoR.shape[0]
    #:vj=np.zeros([nao,nao])
    #:for i in range(nao):
    #:    for j in range(nao):
    #:        vj[i,j]=cell.vol/ngs*np.dot(aoR[:,i],vR*aoR[:,j])
    vj = cell.vol/ngs * np.dot(aoR.T.conj(), vR.reshape(-1,1)*aoR).real
           
    return vj


class RHF(pyscf.scf.hf.RHF):
    '''
    RHF adapted for PBC

    TODO: maybe should create SCF class derived from pyscf.scf.hf.SCF, then
          derive from that
    '''
    def __init__(self, cell, gs, ew_eta, ew_cut, kpt=None):
        self.cell=cell
        pyscf.scf.hf.RHF.__init__(self, cell)
        self.grids=pbc.UniformGrids(cell, gs)
        self.gs=gs
        self.ew_eta=ew_eta
        self.ew_cut=ew_cut
        self.mol_ex=False
        if kpt is None:
            kpt=np.array([0,0,0])

        self.kpt=np.array([0,0,0])

    def dump_flags(self):
        pyscf.scf.hf.RHF.dump_flags(self)
        logger.info(self, '\n')
        logger.info(self, '******** PBC SCF flags ********')
        logger.info(self, 'Ewald eta = %g', self.ew_eta)
        logger.info(self, 'Ewald real-space cutoff = (%d, %d, %d)', 
                    self.ew_cut[0], self.ew_cut[1], self.ew_cut[2])
        logger.info(self, 'Grid size = (%d, %d, %d)', 
                    self.gs[0], self.gs[1], self.gs[2])
        logger.info(self, 'Use molecule exchange = %s', self.mol_ex)

    def get_hcore(self, cell=None, kpt=None):
        if cell is None: cell=self.cell
        if kpt is None: kpt=self.kpt
        return get_hcore(self, cell, np.reshape(kpt, (3,1)))

    def get_ovlp(self, cell=None, kpt=None):
        if cell is None: cell=self.cell
        if kpt is None: kpt=self.kpt
        return get_ovlp(cell, self.gs, np.reshape(kpt, (3,1)))

    def get_j(self, cell=None, dm=None, hermi=1, kpt=None):
        if cell is None: cell=self.cell
        if dm is None: dm = self.make_rdm1()
        if kpt is None: kpt=self.kpt
        return get_j(cell, dm, self.gs, np.reshape(kpt, (3,1)))

    def get_jk_(self, cell=None, dm=None, hermi=1, verbose=logger.DEBUG, kpt=None):
        '''
        *Incore* version of Coulomb and exchange build only.
        
        Currently RHF always uses PBC AO integrals (unlike RKS), since
        exchange is currently computed by building PBC AO integrals

        c.f. scf.hf.RHF.get_jk_
        '''
        if cell is None:
            cell=self.cell
        
        log=logger.Logger
        if isinstance(verbose, logger.Logger):
            log = verbose
        else:
            log = logger.Logger(cell.stdout, verbose)

        log.debug('JK PBC build: incore only with PBC integrals')

        if self._eri is None:
            log.debug('Building PBC AO integrals')
            self._eri=np.real(pbc.get_ao_eri(cell, self.gs))

        vj, vk=pyscf.scf.hf.RHF.get_jk_(self, cell, dm, hermi) 
        
        if self.mol_ex: # use molecular exchange, but periodic J
            log.debug('K PBC build: using molecular integrals')
            mol_eri=pyscf.scf._vhf.int2e_sph(cell._atm, cell._bas, cell._env)
            mol_vj, vk=pyscf.scf.hf.dot_eri_dm(mol_eri, dm, hermi)

        return vj, vk

    def energy_tot(self, dm=None, h1e=None, vhf=None):
        return self.energy_elec(dm, h1e, vhf)[0] + self.ewald_nuc()
    
    def ewald_nuc(self):
        return pbc.ewald(self.cell, self.gs, self.ew_eta, self.ew_cut)
        
class RKS(RHF):
    '''
    RKS adapted for PBC. This is a literal duplication of the
    molecular RKS class with some "mol" variables replaced by cell.
    '''
    def __init__(self, cell, gs, ew_eta, ew_cut, kpt=None):
        RHF.__init__(self, cell, gs, ew_eta, ew_cut, kpt)
        self.xc = 'LDA,VWN'
        self._ecoul = 0
        self._exc = 0
        self._numint = pbc._NumInt(self.kpt) # use periodic images of AO in 
                                             # numerical integration
        self._keys = self._keys.union(['xc', 'grids'])

    def dump_flags(self):
        RHF.dump_flags(self)
        logger.info(self, 'XC functionals = %s', self.xc)

    def get_veff(self, cell=None, dm=None, dm_last=0, vhf_last=0, hermi=1):
        if cell is None: cell = self.cell
        if dm is None: dm = self.make_rdm1()
        return pyscf.dft.rks.get_veff_(self, cell, dm, dm_last, vhf_last, 
                                       hermi)

    def energy_elec(self, dm, h1e=None, vhf=None):
        if h1e is None: h1e = get_hcore(self, self.cell)
        return pyscf.dft.rks.energy_elec(self, dm, h1e)
    
<<<<<<< HEAD
class KRKS(RKS):
    '''
    Periodic RKS with K-points
    '''
    pass
=======
def test_pp():
    from pyscf import gto

    mol = gto.Mole()
    mol.verbose = 7
    mol.output = None

    L=60
    h=np.eye(3.)*L

    mol.atom.extend([['He', (L/2.,L/2.,L/2.)], ])
    mol.basis = { 'He': 'STO-3G'}
    
    mol.build()
    
    cell=cl.Cell()
    cell.__dict__=mol.__dict__

    cell.h=h
    cell.vol=scipy.linalg.det(cell.h)
    cell.nimgs = [0,0,0]
    cell.pseudo=None
    cell.output=None
    cell.verbose=7

    # Add a pseudopotential:
    cell.pseudo = 'gth-blyp'

    cell.build()

    print "Internal PP format"
    print cell._pseudo
>>>>>>> 066ca35f

def test_components():
    from pyscf import gto
    from pyscf.dft import rks

    mol = gto.Mole()
    mol.verbose = 7
    mol.output = None

    L=60
    h=np.eye(3.)*L

    mol.atom.extend([['He', (L/2.,L/2.,L/2.)], ])
    mol.basis = { 'He': 'STO-3G'}
    #mol.atom.extend([['Be', (L/2.,L/2.,L/2.)], ])
    #mol.basis = { 'Be': 'STO-3G'}
    
    mol.build()
    m = rks.RKS(mol)
    m.xc = 'LDA,VWN_RPA'
    #m.xc = 'b3lyp'
    print(m.scf()) # -2.90705411168
    #dm=m.make_rdm1()
    
    cell=cl.Cell()
    cell.__dict__=mol.__dict__

    cell.h=h
    cell.vol=scipy.linalg.det(cell.h)
<<<<<<< HEAD
    cell.nimgs = 0
    cell.pseudo='gth-lda'
=======
    cell.nimgs = [1,1,1]
    cell.pseudo=None
>>>>>>> 066ca35f
    cell.output=None
    cell.verbose=7
    cell.build()
    print "Pseudo internal format"
    print cell._pseudo

    mpp = rks.RKS(cell)
    mpp.xc = 'LDA,VWN_RPA'
    #mpp.xc = 'b3lyp'
    mpp.init_guess = '1e'
    print(mpp.scf()) # -2.90705411168
    dm=mpp.make_rdm1()
    
    gs=np.array([100,100,100]) # number of G-points in grid. Real-space dim=2*gs+1
    Gv=pbc.get_Gv(cell, gs)

    print "Kinetic"
    tao=get_t(cell, gs) 
    tao2 = mol.intor_symmetric('cint1e_kin_sph') 

    # These should match reasonably well (roughly with accuracy of normalization)
    print "Kinetic energies" 
    print np.dot(np.ravel(tao), np.ravel(dm))  # 2.82793077196
    print np.dot(np.ravel(tao2), np.ravel(dm)) # 2.82352636524
    
    print "Overlap"
    sao=get_ovlp(cell,gs)
    print np.dot(np.ravel(sao), np.ravel(dm)) # 1.99981725342
    print np.dot(np.ravel(m.get_ovlp()), np.ravel(dm)) # 2.0

    # The next two entries should *not* match, since G=0 component is removed
    print "Coulomb (G!=0)"
    jao=get_j(cell,dm,gs)
    print np.dot(np.ravel(dm),np.ravel(jao))  # 4.03425518427
    print np.dot(np.ravel(dm),np.ravel(m.get_j(dm))) # 4.22285177049

    # The next three entries should *not* match, since G=0 component is removed
    print "Nuc-el (G!=0)"
    neao=get_nuc(cell,gs)
    ppao=get_pp(cell,gs)
    vne=mol.intor_symmetric('cint1e_nuc_sph') 
    print np.dot(np.ravel(dm), np.ravel(neao)) # -6.50203360062
    print np.dot(np.ravel(dm), np.ravel(ppao)) # -6.53755800568
    print np.dot(np.ravel(dm), np.ravel(vne))  # -6.68702326551

    print "Normalization" 
    coords=pbc.setup_uniform_grids(cell, gs)
    aoR=pbc.get_aoR(cell, coords)
    rhoR=pbc.get_rhoR(cell, aoR, dm)
    print cell.vol/len(rhoR)*np.sum(rhoR) # 1.99981725342 (should be 2.0)
    
    print "(Hartree + vne) * DM"
    print np.dot(np.ravel(dm),np.ravel(m.get_j(dm)))+np.dot(np.ravel(dm), np.ravel(vne))
    print np.einsum("ij,ij",dm,neao+jao)

    ew_cut=(40,40,40)
    ew_eta=0.05
    for ew_eta in [0.1, 0.5, 1.]:
        ew=pbc.ewald(cell, gs, ew_eta, ew_cut)
        print "Ewald (eta, energy)", ew_eta, ew # should be same for all eta

    print "Ewald divergent terms summation", ew

    # These two should now match if the box is reasonably big to
    # remove images, and ngs is big.
    print "Total coulomb (analytic)", .5*np.dot(np.ravel(dm),np.ravel(m.get_j(dm)))+np.dot(np.ravel(dm), np.ravel(vne)) # -4.57559738004
    print "Total coulomb (fft coul + ewald)", np.einsum("ij,ij",dm,neao+.5*jao)+ew # -4.57948259115

    # Exc
    mf=RKS(cell, gs, ew_eta, ew_cut)
    mf.xc = 'LDA,VWN_RPA'

    pyscf.dft.rks.get_veff_(mf, cell, dm)
    print "Exc", mf._exc # -1.05967570089


def test_ks():
    from pyscf import gto
    from pyscf.dft import rks
    from pyscf.lib.parameters import BOHR
    B=BOHR
    mol = gto.Mole()
    mol.verbose = 7
    mol.output = None

    L=60
    h=np.eye(3.)*L
    
    # place atom in middle of big box
    mol.atom.extend([['He', (B*L/2.,B*L/2.,B*L/2.)], ])


    # these are some exponents which are 
    # not hard to integrate
    mol.basis = { 'He': [[0, (0.8, 1.0)],
                         [0, (1.0, 1.0)],
                         [0, (1.2, 1.0)]
                         ]}
    mol.build()

    print "coordinates"
    print numpy.array([mol.atom_coord(i) for i in range(len(mol._atm))])

    # benchmark first with molecular DFT calc
    m=pyscf.dft.rks.RKS(mol)
    m.xc = 'LDA,VWN_RPA'
    print "Molecular DFT energy"
    print (m.scf()) # -2.64096172441

    # this is the PBC DFT calc!!
    cell=cl.Cell()
    cell.__dict__=mol.__dict__ # hacky way to make a cell
    cell.h=h
    cell.vol=scipy.linalg.det(cell.h)
    cell.nimgs = [1,1,1]
    cell.pseudo=None
    cell.output=None
    cell.verbose=7
    cell.build()
    
    # points in grid (x,y,z)
    gs=np.array([60,60,60])

    # Ewald parameters
    ew_eta, ew_cut=pbc.ewald_params(cell,gs,1.e-7)

    mf=RKS(cell, gs, ew_eta, ew_cut)
    mf.xc = 'LDA,VWN_RPA'
    mf.kpt=np.reshape(np.array([1,1,1]), (3,1))
    print (mf.scf()) # -2.64086844062, not bad!

def test_hf():
    from pyscf import gto
    from pyscf.dft import rks

    mol = gto.Mole()
    mol.verbose = 7
    mol.output = None

    L=60
    h=np.eye(3.)*L

    mol.atom.extend([['He', (B*L/2.,B*L/2.,B*L/2.)], ])

    mol.basis = { 'He': [[0,(0.8, 1.0)], 
                         [0,(1.0, 1.0)],
                         [0,(1.2, 1.0)]
                     ] }
    mol.build()

    # benchmark first with molecular HF calc
    m=pyscf.scf.hf.RHF(mol)
    print (m.scf()) # -2.63502450321874

    # this is the PBC HF calc!!
    cell=cl.Cell()
    cell.__dict__=mol.__dict__
    cell.h=h
    cell.vol=scipy.linalg.det(cell.h)
    cell.nimgs = [1,1,1]
    cell.pseudo=None
    cell.output=None
    cell.verbose=7
    cell.build()
    
    gs=np.array([80,80,80])
    ew_eta=0.05
    ew_cut=(40,40,40)
    mf=RHF(cell, gs, ew_eta, ew_cut)

    print (mf.scf()) # -2.58766850182551: doesn't look good, but this is due
                     # to interaction of the exchange hole with its periodic
                     # image, which can only be removed with *very* large boxes.

    # Now try molecular type integrals for the exchange operator, 
    # and periodic integrals for Coulomb. This effectively
    # truncates the exchange operator. 
    mf.mol_ex=True 
    print (mf.scf()) # -2.63493445685: much better!

def test_moints():

    # not yet working
    from pyscf import gto
    from pyscf import scf
    from pyscf import ao2mo
    import pyscf.ao2mo
    import pyscf.ao2mo.incore
    

    mol = gto.Mole()
    mol.verbose = 7
    mol.output = None

    L=60
    h=np.eye(3.)*L

    mol.atom.extend([['He', (L/2.,L/2.,L/2.)], ])

    mol.basis = { 'He': "cc-pVDZ" }
    # mol.basis = { 'He': [[0,(0.8, 1.0)], 
    #                      [0,(1.0, 1.0)],
    #                      [0,(1.2, 1.0)]
    #                  ] }
    #mol.basis = { 'He': [[0,(0.8, 1.0)]] }
    mol.build()

    # this is the PBC HF calc!!
    cell=cl.Cell()
    cell.__dict__=mol.__dict__
    cell.h=h
    cell.vol=scipy.linalg.det(cell.h)
    cell.nimgs = [1,1,1]
    cell.pseudo=None
    cell.output=None
    cell.verbose=7
    cell.build()

    gs=np.array([40,40,40])
    ew_eta=0.05
    ew_cut=(40,40,40)
    mf=RHF(cell, gs, ew_eta, ew_cut)
    #mf=pyscf.scf.RHF(mol)

    print (mf.scf()) 

    print "mo coeff shape", mf.mo_coeff.shape
    nmo=mf.mo_coeff.shape[1]
    print mf.mo_coeff

    eri_mo=pbc.get_mo_eri(cell, gs, [mf.mo_coeff, mf.mo_coeff], [mf.mo_coeff, mf.mo_coeff])
    
    eri_ao=pbc.get_ao_eri(cell, gs)
    eri_mo2=ao2mo.incore.general(np.real(eri_ao), (mf.mo_coeff,mf.mo_coeff,mf.mo_coeff,mf.mo_coeff), compact=False)
    print eri_mo.shape
    print eri_mo2.shape
    for i in range(nmo*nmo):
        for j in range(nmo*nmo):
            print i, j, np.real(eri_mo[i,j]), eri_mo2[i,j]


    print ("ERI dimension")
    print (eri_mo.shape), nmo
    Ecoul=0.
    Ecoul2=0.
    nocc=1

    print "diffs"
    for i in range(nocc):
        for j in range(nocc):
            Ecoul+=2*eri_mo[i*nmo+i,j*nmo+j]-eri_mo[i*nmo+j,i*nmo+j]
            Ecoul2+=2*eri_mo2[i*nmo+i,j*nmo+j]-eri_mo2[i*nmo+j,i*nmo+j]
    print Ecoul, Ecoul2

<<<<<<< HEAD
def test_dimer():

    from pyscf import gto
    from pyscf.dft import rks
    from pyscf.lib.parameters import BOHR

    B=BOHR
    mol = gto.Mole()
    mol.verbose = 7
    mol.output = None

    
    Lunit=10
    Ly=Lz=Lunit
    Lx=2*Lunit

    h=np.diag([Lx,Ly,Lz])
    
    # place atom in middle of big box
    #mol.atom.extend([['He', (0.5*Lunit*B,0.5*Ly*B,0.5*Lz*B)]])

    #mol.atom.extend([['He', (0.5*Lunit*B,0.5*Ly*B,0.5*Lz*B)],
    #                 ['He', (1.5*Lunit*B,0.5*Ly*B,0.5*Lz*B)]])
    mol.atom.extend([['He', (5*B,0.5*Ly*B,0.5*Lz*B)],
                     ['He', (6*B,0.5*Ly*B,0.5*Lz*B)]])

    # these are some exponents which are 
    # not hard to integrate
    mol.basis = { 'He': [[0, (1.0, 1.0)]] }
    mol.build()

    # benchmark first with molecular DFT calc
    m=pyscf.dft.rks.RKS(mol)
    m.xc = 'LDA,VWN_RPA'
    print "overlap"
    print m.get_ovlp()
    print mol.intor_symmetric('cint1e_ovlp_sph')
    
    #print "Molecular DFT energy"
    print (m.scf()) # 

    # this is the PBC DFT calc!!
    cell=cl.Cell()
    cell.__dict__=mol.__dict__ # hacky way to make a cell
    cell.h=h
    cell.vol=scipy.linalg.det(cell.h)
    cell.nimgs = 0
    cell.pseudo=None
    cell.output=None
    cell.verbose=7
    cell.build()
    
    # points in grid (x,y,z)
    gs=np.array([100,100,100])



    # Ewald parameters
    ew_eta=0.05
    ew_cut=(100,100,100)
    
    # check ewald
    for ew_eta in [0.05, 0.1, 0.5, 1.]:
        ew=pbc.ewald(cell, gs, ew_eta, ew_cut)
        print "Ewald (eta, energy)", ew_eta, ew # should be same for all eta

    #ew_cut=(20,20,20)
    ovlp=get_ovlp(cell, gs)
    print "pbc ovlp"
    print ovlp
    mf=RKS(cell, gs, ew_eta, ew_cut)
    mf.xc='LDA,VWN_RPA'
    mf.scf()
    dm=mf.make_rdm1()
    print np.einsum('ij,ij',dm,ovlp)

if __name__ == '__main__':
=======

if __name__ == '__main__':
    test_pp()
>>>>>>> 066ca35f
    test_components()
    test_ks()
    test_hf()
    test_moints()
<<<<<<< HEAD
=======
    
>>>>>>> 066ca35f
<|MERGE_RESOLUTION|>--- conflicted
+++ resolved
@@ -22,18 +22,12 @@
 
 def get_hcore(mf, cell, kpt=None):
     '''H core. Modeled after get_veff_ in rks.py'''
-<<<<<<< HEAD
-    #hcore=get_nuc(cell, mf.gs) 
-    hcore=get_pp(cell, mf.gs) 
-    hcore+=get_t(cell, mf.gs)
-=======
 
     if kpt is None:
         kpt=np.zeros([3,1])
 
     hcore=get_nuc(cell, mf.gs, kpt)
     hcore+=get_t(cell, mf.gs, kpt)
->>>>>>> 066ca35f
     return hcore
 
 def get_nuc(cell, gs, kpt=None):
@@ -44,14 +38,10 @@
     Returns
         v_nuc (nao x nao) matrix
     '''
-<<<<<<< HEAD
-    chargs=[cell.atom_charge(i) for i in range(cell.natm)]
-=======
     if kpt is None:
         kpt=np.zeros([3,1])
 
     chargs=[cell.atom_charge(i) for i in range(len(cell._atm))]
->>>>>>> 066ca35f
 
     Gv=pbc.get_Gv(cell, gs)
     SI=pbc.get_SI(cell, Gv)
@@ -74,13 +64,9 @@
 def get_pp(cell, gs, kpt):
     '''
     Nuc-el pseudopotential AO matrix
-    '''
-<<<<<<< HEAD
-    Gv=pbc.get_Gv(cell, gs)
-    SI=pbc.get_SI(cell, Gv)
-    coords=pbc.setup_uniform_grids(cell,gs)
-    aoR=pbc.get_aoR(cell, coords)
-=======
+    
+    Only local part right now, completely untested.
+    '''
     if kpt is None:
         kpt=np.zeros([3,1])
 
@@ -101,47 +87,9 @@
     vpplocR=pbc.ifft(vpplocG, gs)
     aoR=pbc.get_aoR(cell, coords, kpt)
         
->>>>>>> 066ca35f
     nao=aoR.shape[1]
-
-    vlocG=pp.get_vlocG(cell, gs)
-    vpplocG = np.sum(SI * vlocG, axis=0)
-
-    # vpploc in real-space
-    vpplocR=pbc.ifft(vpplocG, gs)
     vpploc = np.dot(aoR.T.conj(), vpplocR.reshape(-1,1)*aoR).real
-<<<<<<< HEAD
-
-    # vppnonloc in reciprocal space
-    aoG=np.empty(aoR.shape, np.complex128)
-    for i in range(nao):
-        aoG[:,i]=pbc.fft(aoR[:,i], gs)
-
-    ngs=aoG.shape[0]
-    vppnl = np.zeros((nao,nao))
-    print "Getting NL projectors ...",
-    hs, projGs = pp.get_projG(cell, gs)
-    print "done."
-    for ia, [h_ia,projG_ia] in enumerate(zip(hs,projGs)):
-        for l, h in enumerate(h_ia):
-            nl = h.shape[0]
-            for m in range(-l,l+1):
-                for i in range(nl):
-                    SPG_lmi = SI[ia,:] * projG_ia[l][m][i]
-                    SPG_lmi_aoG = np.einsum('g,gp->p', SPG_lmi.conj(), aoG)
-                    for j in range(nl):
-                        SPG_lmj= SI[ia,:] * projG_ia[l][m][j]
-                        SPG_lmj_aoG = np.einsum('g,gp->p', SPG_lmj.conj(), aoG)
-                        vppnl += h[i,j]*np.einsum('p,q->pq', 
-                                                SPG_lmi_aoG.conj(), 
-                                                SPG_lmj_aoG).real
-
-    vppnl *= (1./ngs**2)
-    # Potential is attractive
-    return -(vpploc + vppnl)
-=======
     return vpploc
->>>>>>> 066ca35f
 
 def get_t(cell, gs, kpt=None):
     '''
@@ -152,33 +100,13 @@
     if kpt is None:
         kpt=np.zeros([3,1])
     
-<<<<<<< HEAD
-    Gv=pbc.get_Gv(cell, gs)
-
-    #print type(kpt)
-    #print type(Gv)
-    #print kpt
-
-    Gv+=kpt
-    #G2=np.einsum('ji,ji->i', Gv, Gv)
-    G2=np.sum(Gv*Gv,axis=0)
-=======
     #Gv=pbc.get_Gv(cell, gs)
     #:G2=np.array([np.inner(Gv[:,i], Gv[:,i]) for i in xrange(Gv.shape[1])])
     #G2=np.einsum('ji,ji->i', Gv, Gv)
->>>>>>> 066ca35f
 
     coords=pbc.setup_uniform_grids(cell, gs)
     #aoR=pbc.get_aoR(cell, coords, kpt)
 
-<<<<<<< HEAD
-    nao=aoR.shape[1]
-    for i in range(nao):
-        aoG[:,i]=pbc.fft(aoR[:,i], gs)
-        TaoG[:,i]=0.5*G2*aoG[:,i]
-                
-    t = np.dot(aoG.T.conj(), TaoG).real
-=======
     aoR=pbc.get_aoR(cell, coords, kpt, isgga=True)
     #aoR0=pbc.get_aoR(cell, coords, kpt, nimgs=(0,0,0))
 
@@ -197,7 +125,6 @@
     #:    for j in range(nao):
     #:        t[i,j]=np.vdot(aoG[:,i],TaoG[:,j])
     #t = np.dot(aoG.T.conj(), TaoG).real
->>>>>>> 066ca35f
 
     #t = np.dot(aoR.T.conj(), TaoR).real
     t = (np.dot(aoR[1].T.conj(), aoR[1]).real +
@@ -375,13 +302,6 @@
         if h1e is None: h1e = get_hcore(self, self.cell)
         return pyscf.dft.rks.energy_elec(self, dm, h1e)
     
-<<<<<<< HEAD
-class KRKS(RKS):
-    '''
-    Periodic RKS with K-points
-    '''
-    pass
-=======
 def test_pp():
     from pyscf import gto
 
@@ -414,7 +334,6 @@
 
     print "Internal PP format"
     print cell._pseudo
->>>>>>> 066ca35f
 
 def test_components():
     from pyscf import gto
@@ -429,43 +348,29 @@
 
     mol.atom.extend([['He', (L/2.,L/2.,L/2.)], ])
     mol.basis = { 'He': 'STO-3G'}
-    #mol.atom.extend([['Be', (L/2.,L/2.,L/2.)], ])
-    #mol.basis = { 'Be': 'STO-3G'}
     
     mol.build()
     m = rks.RKS(mol)
     m.xc = 'LDA,VWN_RPA'
     #m.xc = 'b3lyp'
     print(m.scf()) # -2.90705411168
-    #dm=m.make_rdm1()
     
     cell=cl.Cell()
     cell.__dict__=mol.__dict__
 
     cell.h=h
     cell.vol=scipy.linalg.det(cell.h)
-<<<<<<< HEAD
-    cell.nimgs = 0
-    cell.pseudo='gth-lda'
-=======
     cell.nimgs = [1,1,1]
     cell.pseudo=None
->>>>>>> 066ca35f
     cell.output=None
     cell.verbose=7
     cell.build()
-    print "Pseudo internal format"
-    print cell._pseudo
-
-    mpp = rks.RKS(cell)
-    mpp.xc = 'LDA,VWN_RPA'
-    #mpp.xc = 'b3lyp'
-    mpp.init_guess = '1e'
-    print(mpp.scf()) # -2.90705411168
-    dm=mpp.make_rdm1()
-    
+    
+    #gs=np.array([10,10,10]) # number of G-points in grid. Real-space dim=2*gs+1
     gs=np.array([100,100,100]) # number of G-points in grid. Real-space dim=2*gs+1
     Gv=pbc.get_Gv(cell, gs)
+
+    dm=m.make_rdm1()
 
     print "Kinetic"
     tao=get_t(cell, gs) 
@@ -487,13 +392,11 @@
     print np.dot(np.ravel(dm),np.ravel(jao))  # 4.03425518427
     print np.dot(np.ravel(dm),np.ravel(m.get_j(dm))) # 4.22285177049
 
-    # The next three entries should *not* match, since G=0 component is removed
+    # The next two entries should *not* match, since G=0 component is removed
     print "Nuc-el (G!=0)"
     neao=get_nuc(cell,gs)
-    ppao=get_pp(cell,gs)
     vne=mol.intor_symmetric('cint1e_nuc_sph') 
     print np.dot(np.ravel(dm), np.ravel(neao)) # -6.50203360062
-    print np.dot(np.ravel(dm), np.ravel(ppao)) # -6.53755800568
     print np.dot(np.ravel(dm), np.ravel(vne))  # -6.68702326551
 
     print "Normalization" 
@@ -705,94 +608,11 @@
             Ecoul2+=2*eri_mo2[i*nmo+i,j*nmo+j]-eri_mo2[i*nmo+j,i*nmo+j]
     print Ecoul, Ecoul2
 
-<<<<<<< HEAD
-def test_dimer():
-
-    from pyscf import gto
-    from pyscf.dft import rks
-    from pyscf.lib.parameters import BOHR
-
-    B=BOHR
-    mol = gto.Mole()
-    mol.verbose = 7
-    mol.output = None
-
-    
-    Lunit=10
-    Ly=Lz=Lunit
-    Lx=2*Lunit
-
-    h=np.diag([Lx,Ly,Lz])
-    
-    # place atom in middle of big box
-    #mol.atom.extend([['He', (0.5*Lunit*B,0.5*Ly*B,0.5*Lz*B)]])
-
-    #mol.atom.extend([['He', (0.5*Lunit*B,0.5*Ly*B,0.5*Lz*B)],
-    #                 ['He', (1.5*Lunit*B,0.5*Ly*B,0.5*Lz*B)]])
-    mol.atom.extend([['He', (5*B,0.5*Ly*B,0.5*Lz*B)],
-                     ['He', (6*B,0.5*Ly*B,0.5*Lz*B)]])
-
-    # these are some exponents which are 
-    # not hard to integrate
-    mol.basis = { 'He': [[0, (1.0, 1.0)]] }
-    mol.build()
-
-    # benchmark first with molecular DFT calc
-    m=pyscf.dft.rks.RKS(mol)
-    m.xc = 'LDA,VWN_RPA'
-    print "overlap"
-    print m.get_ovlp()
-    print mol.intor_symmetric('cint1e_ovlp_sph')
-    
-    #print "Molecular DFT energy"
-    print (m.scf()) # 
-
-    # this is the PBC DFT calc!!
-    cell=cl.Cell()
-    cell.__dict__=mol.__dict__ # hacky way to make a cell
-    cell.h=h
-    cell.vol=scipy.linalg.det(cell.h)
-    cell.nimgs = 0
-    cell.pseudo=None
-    cell.output=None
-    cell.verbose=7
-    cell.build()
-    
-    # points in grid (x,y,z)
-    gs=np.array([100,100,100])
-
-
-
-    # Ewald parameters
-    ew_eta=0.05
-    ew_cut=(100,100,100)
-    
-    # check ewald
-    for ew_eta in [0.05, 0.1, 0.5, 1.]:
-        ew=pbc.ewald(cell, gs, ew_eta, ew_cut)
-        print "Ewald (eta, energy)", ew_eta, ew # should be same for all eta
-
-    #ew_cut=(20,20,20)
-    ovlp=get_ovlp(cell, gs)
-    print "pbc ovlp"
-    print ovlp
-    mf=RKS(cell, gs, ew_eta, ew_cut)
-    mf.xc='LDA,VWN_RPA'
-    mf.scf()
-    dm=mf.make_rdm1()
-    print np.einsum('ij,ij',dm,ovlp)
-
-if __name__ == '__main__':
-=======
 
 if __name__ == '__main__':
     test_pp()
->>>>>>> 066ca35f
     test_components()
     test_ks()
     test_hf()
     test_moints()
-<<<<<<< HEAD
-=======
-    
->>>>>>> 066ca35f
+    
