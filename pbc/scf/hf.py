'''
Hartree-Fock for periodic systems at a *single* k-point.

See Also:
    kscf.py : SCF tools for periodic systems with k-point *sampling*.
'''

import copy
import numpy as np
import scipy.linalg
import pyscf.scf
import pyscf.scf.hf
import pyscf.dft
import pyscf.pbc.dft
import pyscf.pbc.dft.numint
from pyscf.lib.numpy_helper import cartesian_prod
from pyscf.pbc import tools
from pyscf.pbc import ao2mo
from pyscf.pbc.gto import pseudo
from pyscf.lib import logger
import scfint

def get_hcore(cell, kpt=None):
    '''Get the core Hamiltonian AO matrix, following :func:`dft.rks.get_veff_`.

    '''
    if kpt is None:
        kpt = np.zeros([3,1])

    if cell.pseudo:
        hcore = get_pp(cell, kpt) + get_jvloc_G0(cell, kpt)
    else:
        hcore = get_nuc(cell, kpt)
    hcore += get_t(cell, kpt)

    return hcore

def get_jvloc_G0(cell, kpt=None):
    '''Get the (separately) divergent Hartree + Vloc G=0 contribution.'''

    return 1./cell.vol * np.sum(pseudo.get_alphas(cell)) * get_ovlp(cell, kpt)

def get_nuc(cell, kpt=None):
    '''Get the bare periodic nuc-el AO matrix, with G=0 removed.

    See Martin (12.16)-(12.21).

    '''
    if kpt is None:
        kpt = np.zeros([3,1])

    coords = pyscf.pbc.dft.gen_grid.gen_uniform_grids(cell)
    aoR = pyscf.pbc.dft.numint.eval_ao(cell, coords, kpt)

    chargs = [cell.atom_charge(i) for i in range(cell.natm)]
    SI = cell.get_SI()
    coulG = tools.get_coulG(cell)
    vneG = -np.dot(chargs,SI) * coulG
    vneR = tools.ifft(vneG, cell.gs)

    vne = np.dot(aoR.T.conj(), vneR.reshape(-1,1)*aoR)
    return vne

def get_pp(cell, kpt=None):
    '''Get the periodic pseudotential nuc-el AO matrix, with G=0 removed.

    '''
    if kpt is None:
        kpt = np.zeros([3,1])

    coords = pyscf.pbc.dft.gen_grid.gen_uniform_grids(cell)
    aoR = pyscf.pbc.dft.numint.eval_ao(cell, coords, kpt)
    nao = aoR.shape[1]

    SI = cell.get_SI()
    vlocG = pseudo.get_vlocG(cell)
    vpplocG = -np.sum(SI * vlocG, axis=0)
    
    # vpploc in real-space
    vpplocR = tools.ifft(vpplocG, cell.gs)
    vpploc = np.dot(aoR.T.conj(), vpplocR.reshape(-1,1)*aoR)

    # vppnonloc in reciprocal space
    aokplusG = np.empty(aoR.shape, np.complex128)
    for i in range(nao):
        aokplusG[:,i] = tools.fft(aoR[:,i]*np.exp(-1j*np.dot(coords,kpt)[:,0]), 
                                  cell.gs)
    ngs = aokplusG.shape[0]

    vppnl = np.zeros((nao,nao), dtype=np.complex128)
    hs, projGs = pseudo.get_projG(cell, kpt)
    for ia, [h_ia,projG_ia] in enumerate(zip(hs,projGs)):
        for l, h in enumerate(h_ia):
            nl = h.shape[0]
            for m in range(-l,l+1):
                SPG_lm_aoG = np.zeros((nl,nao), dtype=np.complex128)
                for i in range(nl):
                    SPG_lmi = SI[ia,:] * projG_ia[l][m][i]
                    SPG_lm_aoG[i,:] = np.einsum('g,gp->p', SPG_lmi.conj(), aokplusG)
                for i in range(nl):
                    for j in range(nl):
<<<<<<< HEAD
                        SPG_lmj = SI[ia,:] * projG_ia[l][m][j]
                        SPG_lmj_aoG = np.einsum('g,gp->p', SPG_lmj.conj(), aoG)
                        # Note: There is no (-1)^l here.
                        vppnl += h[i,j]*np.einsum('p,q->pq', 
                                                   SPG_lmi_aoG.conj(), 
                                                   SPG_lmj_aoG)
=======
                        # Note: There is no (-1)^l here.
                        vppnl += h[i,j]*np.einsum('p,q->pq', 
                                                   SPG_lm_aoG[i,:].conj(), 
                                                   SPG_lm_aoG[j,:])
>>>>>>> 5fea2285
    vppnl *= (1./ngs**2)

    return vpploc + vppnl

# def get_t2(cell, kpt=None):
#     '''Get the kinetic energy AO matrix.
    
#     Due to `kpt`, this is evaluated in real space using orbital gradients.

#     '''
#     if kpt is None:
#         kpt = np.zeros([3,1])
    
#     coords = pyscf.pbc.dft.gen_grid.gen_uniform_grids(cell)
#     # aoR = pyscf.pbc.dft.numint.eval_ao(cell, coords, kpt, isgga=True)
#     # ngs = aoR.shape[1]  # because we requested isgga, aoR.shape[0] = 4
#     aoR = pyscf.pbc.dft.numint.eval_ao(cell, coords, kpt, isgga=False)
#     ngs = aoR.shape[0]  # because we requested isgga, aoR.shape[0] = 4

#     Gv=cell.Gv
#     G2=np.einsum('ji,ji->i', Gv+kpt, Gv+kpt)

#     aoG=np.empty(aoR.shape, np.complex128)
#     TaoG=np.empty(aoR.shape, np.complex128)
#     nao = cell.nao_nr()
#     for i in range(nao):
#         aoG[:,i]=pyscf.pbc.tools.fft(aoR[:,i], cell.gs)
#         TaoG[:,i]=0.5*G2*aoG[:,i]

#     t = np.dot(aoG.T.conj(), TaoG)
#     t *= (cell.vol/ngs**2)


#     # t = 0.5*(np.dot(aoR[1].T.conj(), aoR[1]) +
#     #          np.dot(aoR[2].T.conj(), aoR[2]) +
#     #          np.dot(aoR[3].T.conj(), aoR[3]))
#     # t *= (cell.vol/ngs)
    
#     return t

def get_t(cell, kpt=None):
    '''Get the kinetic energy AO matrix.
    
    Due to `kpt`, this is evaluated in real space using orbital gradients.

    '''
    if kpt is None:
        kpt = np.zeros([3,1])
    
    coords = pyscf.pbc.dft.gen_grid.gen_uniform_grids(cell)
    aoR = pyscf.pbc.dft.numint.eval_ao(cell, coords, kpt, isgga=True)
    ngs = aoR.shape[1]  # because we requested isgga, aoR.shape[0] = 4

    t = 0.5*(np.dot(aoR[1].T.conj(), aoR[1]) +
             np.dot(aoR[2].T.conj(), aoR[2]) +
             np.dot(aoR[3].T.conj(), aoR[3]))
    t *= (cell.vol/ngs)
    
    return t

def get_ovlp(cell, kpt=None):
    '''Get the overlap AO matrix.

    '''
    if kpt is None:
        kpt = np.zeros([3,1])
    
    coords = pyscf.pbc.dft.gen_grid.gen_uniform_grids(cell)
    aoR = pyscf.pbc.dft.numint.eval_ao(cell, coords, kpt)
    # print "aoR"
    # print aoR
    # for i in range(aoR.shape[1]):
    #     print "AO", i, list(kpt.flat)
    #     print aoR[:,i]
    ngs = aoR.shape[0]

    #s = (cell.vol/ngs) * np.dot(aoR.T.conj(), aoR).real
    s = (cell.vol/ngs) * np.dot(aoR.T.conj(), aoR)
    return s
    
def get_j(cell, dm, kpt=None):
    '''Get the Coulomb (J) AO matrix.

    '''
    if kpt is None:
        kpt = np.zeros([3,1])

    coords = pyscf.pbc.dft.gen_grid.gen_uniform_grids(cell)
    aoR = pyscf.pbc.dft.numint.eval_ao(cell, coords, kpt)
    ngs, nao = aoR.shape

    coulG = tools.get_coulG(cell)

    rhoR = pyscf.pbc.dft.numint.eval_rho(cell, aoR, dm)
    rhoG = tools.fft(rhoR, cell.gs)

    vG = coulG*rhoG
    vR = tools.ifft(vG, cell.gs)

    vj = (cell.vol/ngs) * np.dot(aoR.T.conj(), vR.reshape(-1,1)*aoR)
    # print "dtype", aoR.dtype, vj.dtype
    # print "HACK HACK J"
    # return np.zeros_like(vj)
    return vj

def ewald(cell, ew_eta, ew_cut, verbose=logger.DEBUG):
    '''Perform real (R) and reciprocal (G) space Ewald sum for the energy.

    Formulation of Martin, App. F2.

    Args:
        cell : instance of :class:`Cell`

        ew_eta, ew_cut : float
            The Ewald 'eta' and 'cut' parameters.

    Returns:
        float
            The Ewald energy consisting of overlap, self, and G-space sum.

    See Also:
        ewald_params
        
    '''
    log = logger.Logger
    if isinstance(verbose, logger.Logger):
        log = verbose
    else:
        log = logger.Logger(cell.stdout, verbose)

    chargs = [cell.atom_charge(i) for i in range(len(cell._atm))]
    coords = [cell.atom_coord(i) for i in range(len(cell._atm))]

    ewovrl = 0.

    # set up real-space lattice indices [-ewcut ... ewcut]
    ewxrange = range(-ew_cut[0],ew_cut[0]+1)
    ewyrange = range(-ew_cut[1],ew_cut[1]+1)
    ewzrange = range(-ew_cut[2],ew_cut[2]+1)
    ewxyz = cartesian_prod((ewxrange,ewyrange,ewzrange)).T

    # SLOW = True
    # if SLOW == True:
    #     ewxyz = ewxyz.T
    #     for ic, (ix, iy, iz) in enumerate(ewxyz):
    #         L = np.einsum('ij,j->i', cell._h, ewxyz[ic])

    #         # prime in summation to avoid self-interaction in unit cell
    #         if (ix == 0 and iy == 0 and iz == 0):
    #             print "L is", L
    #             for ia in range(cell.natm):
    #                 qi = chargs[ia]
    #                 ri = coords[ia]
    #                 #for ja in range(ia):
    #                 for ja in range(cell.natm):
    #                     if ja != ia:
    #                         qj = chargs[ja]
    #                         rj = coords[ja]
    #                         r = np.linalg.norm(ri-rj)
    #                         ewovrl += qi * qj / r * scipy.special.erfc(ew_eta * r)
    #         else:
    #             for ia in range(cell.natm):
    #                 qi = chargs[ia]
    #                 ri = coords[ia]
    #                 for ja in range(cell.natm):
    #                     qj=chargs[ja]
    #                     rj=coords[ja]
    #                     r=np.linalg.norm(ri-rj+L)
    #                     ewovrl += qi * qj / r * scipy.special.erfc(ew_eta * r)

    # # else:
    nx = len(ewxrange)
    ny = len(ewyrange)
    nz = len(ewzrange)
    Lall = np.einsum('ij,jk->ik', cell._h, ewxyz).reshape(3,nx,ny,nz)
    #exclude the point where Lall == 0
    Lall[:,ew_cut[0],ew_cut[1],ew_cut[2]] = 1e200
    Lall = Lall.reshape(3,nx*ny*nz)
    Lall = Lall.T

    for ia in range(cell.natm):
        qi = chargs[ia]
        ri = coords[ia]
        for ja in range(ia):
            qj = chargs[ja]
            rj = coords[ja]
            r = np.linalg.norm(ri-rj)
            ewovrl += 2 * qi * qj / r * scipy.special.erfc(ew_eta * r)

    for ia in range(cell.natm):
        qi = chargs[ia]
        ri = coords[ia]
        for ja in range(cell.natm):
            qj = chargs[ja]
            rj = coords[ja]
            r1 = ri-rj + Lall
            r = np.sqrt(np.einsum('ji,ji->j', r1, r1))
            ewovrl += (qi * qj / r * scipy.special.erfc(ew_eta * r)).sum()

    ewovrl *= 0.5

    # last line of Eq. (F.5) in Martin 
    ewself  = -1./2. * np.dot(chargs,chargs) * 2 * ew_eta / np.sqrt(np.pi)
    ewself += -1./2. * np.sum(chargs)**2 * np.pi/(ew_eta**2 * cell.vol)
    
    # g-space sum (using g grid) (Eq. (F.6) in Martin, but note errors as below)
    SI = cell.get_SI()
    ZSI = np.einsum("i,ij->j", chargs, SI)

    # Eq. (F.6) in Martin is off by a factor of 2, the
    # exponent is wrong (8->4) and the square is in the wrong place
    #
    # Formula should be
    #   1/2 * 4\pi / Omega \sum_I \sum_{G\neq 0} |ZS_I(G)|^2 \exp[-|G|^2/4\eta^2]
    # where
    #   ZS_I(G) = \sum_a Z_a exp (i G.R_a)
    # See also Eq. (32) of ewald.pdf at 
    #   http://www.fisica.uniud.it/~giannozz/public/ewald.pdf

    coulG = tools.get_coulG(cell)
    absG2 = np.einsum('ij,ij->j',np.conj(cell.Gv),cell.Gv)

    ZSIG2 = np.abs(ZSI)**2
    expG2 = np.exp(-absG2/(4*ew_eta**2))
    JexpG2 = coulG*expG2
    ewgI = np.dot(ZSIG2,JexpG2)
    ewg = .5*np.sum(ewgI)
    ewg /= cell.vol

    log.debug('Ewald components = %.15g, %.15g, %.15g', ewovrl, ewself, ewg)
    return ewovrl + ewself + ewg


class RHF(pyscf.scf.hf.RHF):
    '''RHF class adapted for PBCs.

    TODO: Maybe should create PBC SCF class derived from pyscf.scf.hf.SCF, then
          inherit from that.

    '''
    def __init__(self, cell, kpt=None, analytic_int=None):
        self.cell = cell
        pyscf.scf.hf.RHF.__init__(self, cell)
        self.grids = pyscf.pbc.dft.gen_grid.UniformGrids(cell)
        self.mol_ex = False

        if kpt is None:
            kpt = np.array([0,0,0])

        self.kpt = np.array([0,0,0])

        if analytic_int == None:
            self.analytic_int = False
        else:
            self.analytic_int = True

        self._keys = self._keys.union(['cell', 'grids', 'mol_ex', 'kpt', 'analytic_int'])

    def dump_flags(self):
        pyscf.scf.hf.RHF.dump_flags(self)
        logger.info(self, '\n')
        logger.info(self, '******** PBC SCF flags ********')
        logger.info(self, 'Grid size = (%d, %d, %d)', 
                    self.cell.gs[0], self.cell.gs[1], self.cell.gs[2])
        logger.info(self, 'Use molecule exchange = %s', self.mol_ex)

    def get_hcore(self, cell=None, kpt=None):
        if cell is None: cell = self.cell
        if kpt is None: kpt = self.kpt

        if self.analytic_int:
            print "USING ANALYTIC INTS"
            return scfint.get_hcore(cell, np.reshape(kpt, (3,1)))
        else:
            return get_hcore(cell, np.reshape(kpt, (3,1)))

    def get_ovlp(self, cell=None, kpt=None):
        if cell is None: cell = self.cell
        if kpt is None: kpt = self.kpt
        
        if self.analytic_int:
            print "USING ANALYTIC INTS"
            return scfint.get_ovlp(cell, np.reshape(kpt, (3,1)))
        else:
            return get_ovlp(cell, np.reshape(kpt, (3,1)))

    def get_j(self, cell=None, dm=None, hermi=1, kpt=None):
        if cell is None: cell = self.cell
        if dm is None: dm = self.make_rdm1()
        if kpt is None: kpt = self.kpt
        return get_j(cell, dm, np.reshape(kpt, (3,1)))

    def get_jk_(self, cell=None, dm=None, hermi=1, verbose=logger.DEBUG, kpt=None):
        '''Get Coulomb (J) and exchange (K) following :func:`scf.hf.RHF.get_jk_`.

        *Incore* version of Coulomb and exchange build only.
        
        Currently RHF always uses PBC AO integrals (unlike RKS), since
        exchange is currently computed by building PBC AO integrals.

        '''
        if cell is None:
            cell = self.cell
        
        log = logger.Logger
        if isinstance(verbose, logger.Logger):
            log = verbose
        else:
            log = logger.Logger(cell.stdout, verbose)

        log.debug('JK PBC build: incore only with PBC integrals')

        if self._eri is None:
            log.debug('Building PBC AO integrals')
            if lib.norm(kpt) > 1.e-15:
                raise RuntimeError("Non-zero k points not implemented for exchange")
            self._eri = np.real(ao2mo.get_ao_eri(cell))

        vj, vk = pyscf.scf.hf.RHF.get_jk_(self, cell, dm, hermi) 
        
        if self.mol_ex: # use molecular exchange, but periodic J
            log.debug('K PBC build: using molecular integrals')
            mol_eri = pyscf.scf._vhf.int2e_sph(cell._atm, cell._bas, cell._env)
            mol_vj, vk = pyscf.scf.hf.dot_eri_dm(mol_eri, dm, hermi)

        return vj, vk

    def energy_tot(self, dm=None, h1e=None, vhf=None):
        e_elec=self.energy_elec(dm, h1e, vhf)[0]
        #print "ELEC ENERGY", e_elec, np.dot(dm.ravel(),h1e.ravel())
        return self.energy_elec(dm, h1e, vhf)[0] + self.ewald_nuc()
    
    def ewald_nuc(self):
        return ewald(self.cell, self.cell.ew_eta, self.cell.ew_cut)
        
    def get_band_fock_ovlp(self, fock, ovlp, band_kpt):
        '''Reconstruct Fock operator at a given band kpt 
           (not necessarily in list of k pts)

        Returns:
            fock : (nao, nao) ndarray
            ovlp : (nao, nao) ndarray
        '''
        iS = scipy.linalg.inv(ovlp)
        iSfockiS = np.dot(np.conj(iovlp.T), np.dot(fock, iovlp))

        # band_ovlp[p,q] = <p(0)|q(k)>
        band_ovlp = mf.get_ovlp(band_kpt)
        # Fb[p,q] = \sum_{rs} <p(k)|_r(0)> <r(0)|F|s(0)> <_s(0)|q(k>
        Fb = np.dot(np.conj(band_ovlp.T), np.dot(isFockiS, band_ovlp))
        # Sb[p,q] = \sum_{rs} <p(k)|_r(0)> <r(0)|s(0)> <_s(0)|q(k>
        Sb = np.dot(np.conj(band_ovlp.T), np.dot(iovlp, band_ovlp))

        return Fb, Sb
<|MERGE_RESOLUTION|>--- conflicted
+++ resolved
@@ -99,19 +99,10 @@
                     SPG_lm_aoG[i,:] = np.einsum('g,gp->p', SPG_lmi.conj(), aokplusG)
                 for i in range(nl):
                     for j in range(nl):
-<<<<<<< HEAD
-                        SPG_lmj = SI[ia,:] * projG_ia[l][m][j]
-                        SPG_lmj_aoG = np.einsum('g,gp->p', SPG_lmj.conj(), aoG)
-                        # Note: There is no (-1)^l here.
-                        vppnl += h[i,j]*np.einsum('p,q->pq', 
-                                                   SPG_lmi_aoG.conj(), 
-                                                   SPG_lmj_aoG)
-=======
                         # Note: There is no (-1)^l here.
                         vppnl += h[i,j]*np.einsum('p,q->pq', 
                                                    SPG_lm_aoG[i,:].conj(), 
                                                    SPG_lm_aoG[j,:])
->>>>>>> 5fea2285
     vppnl *= (1./ngs**2)
 
     return vpploc + vppnl
