--- conflicted
+++ resolved
@@ -7,10 +7,6 @@
   - DFT Coulomb and XC integrals with multigrid
   - Periodic UCCSD with k-point sampling
   - perturbative DMRG method
-<<<<<<< HEAD
-* Improved
-  - numint performance (eval_rho, eval_mat)
-=======
   - Interface to Cornell SHCI
   - PBC dipole memont and Makov-Payne correction
   - Overlap of two CISD wavefunctions
@@ -30,7 +26,6 @@
   - Inaccurate estimation of memory usage in ccsd rdm.
   - Frozen orbital EA-EOM-KRCCSD
   - IOError due to 4GB chunk size limit in HDF5 library
->>>>>>> 7666303c
 
 
 PySCF 1.5.2 (2018-08-15)
